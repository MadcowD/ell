<<<<<<< HEAD
import asyncio
=======
import json
>>>>>>> 1a9bb4ef
import logging
import threading

from ell.api.types import WriteInvocationInput, WriteLMPInput, Invocation, InvocationContents
from ell.types.studio import LMPType, utc_now
from ell.util._warnings import _autocommit_warning
import ell.util.closure
from ell.configurator import config

import inspect

import secrets
from functools import wraps
from typing import Any, Callable, Dict, Optional

from ell.util.serialization import get_immutable_vars
from ell.util.serialization import compute_state_cache_key
from ell.util.serialization import prepare_invocation_params

logger = logging.getLogger(__name__)

ell_event_loop = None


def get_ell_event_loop():
    global ell_event_loop
    if not ell_event_loop:
        logger.info(f"Creating new event loop for ell, thread id: {threading.get_ident()}")
        ell_event_loop = asyncio.new_event_loop()
    return ell_event_loop


# Thread-local storage for the invocation stack
_invocation_stack = threading.local()


def get_current_invocation() -> Optional[str]:
    if not hasattr(_invocation_stack, 'stack'):
        _invocation_stack.stack = []
    return _invocation_stack.stack[-1] if _invocation_stack.stack else None


def push_invocation(invocation_id: str):
    if not hasattr(_invocation_stack, 'stack'):
        _invocation_stack.stack = []
    _invocation_stack.stack.append(invocation_id)


def pop_invocation():
    if hasattr(_invocation_stack, 'stack') and _invocation_stack.stack:
        _invocation_stack.stack.pop()


def _track(func_to_track: Callable, *, forced_dependencies: Optional[Dict[str, Any]] = None) -> Callable:

    lmp_type = getattr(func_to_track, "__ell_type__", LMPType.OTHER)

    # see if it exists
    if not hasattr(func_to_track, "_has_serialized_lmp"):
        func_to_track._has_serialized_lmp = False

    if not hasattr(func_to_track, "__ell_hash__") and not config.lazy_versioning:
        ell.util.closure.lexically_closured_source(
            func_to_track, forced_dependencies)

    @wraps(func_to_track)
    def tracked_func(*fn_args, _get_invocation_id=False, **fn_kwargs) -> str:
        # XXX: Cache keys and global variable binding is not thread safe.
        # Compute the invocation id and hash the inputs for serialization.
        invocation_id = "invocation-" + secrets.token_hex(16)

        state_cache_key: str = None
        if not config._client:
            return func_to_track(*fn_args, **fn_kwargs, _invocation_origin=invocation_id)[0]

        parent_invocation_id = get_current_invocation()
        try:
            push_invocation(invocation_id)

            # Convert all positional arguments to named keyword arguments
            sig = inspect.signature(func_to_track)
            # Filter out kwargs that are not in the function signature
            filtered_kwargs = {k: v for k,
                               v in fn_kwargs.items() if k in sig.parameters}

            bound_args = sig.bind(*fn_args, **filtered_kwargs)
            bound_args.apply_defaults()
            all_kwargs = dict(bound_args.arguments)

            # Get the list of consumed lmps and clean the invocation params for serialization.
            cleaned_invocation_params, ipstr, consumes = prepare_invocation_params(
                all_kwargs)

            try_use_cache = hasattr(
                func_to_track.__wrapper__, "__ell_use_cache__")

            if try_use_cache:
                # Todo: add nice logging if verbose for when using a cahced invocaiton. IN a different color with thar args..
                if not hasattr(func_to_track, "__ell_hash__") and config.lazy_versioning:
                    fn_closure, _ = ell.util.closure.lexically_closured_source(
                        func_to_track)

                # compute the state cachekey
                state_cache_key = compute_state_cache_key(
                    ipstr, func_to_track.__ell_closure__)

                cache_store = func_to_track.__wrapper__.__ell_use_cache__
                cached_invocations = cache_store.get_cached_invocations(
                    func_to_track.__ell_hash__, state_cache_key)

                if len(cached_invocations) > 0:
                    # TODO THis is bad?
                    results = [d.deserialize()
                               for d in cached_invocations[0].results]

                    logger.info(f"Using cached result for {func_to_track.__qualname__} with state cache key: {state_cache_key}")
                    if len(results) == 1:
                        return results[0]
                    else:
                        return results
                    # Todo: Unfiy this with the non-cached case. We should go through the same code pathway.
                else:
                    logger.info(f"Attempted to use cache on {func_to_track.__qualname__} but it was not cached, or did not exist in the store. Refreshing cache...")

            _start_time = utc_now()

            # XXX: thread saftey note, if I prevent yielding right here and get the global context I should be fine re: cache key problem

            # get the prompt
            (result, invocation_api_params, metadata) = (
                (func_to_track(*fn_args, **fn_kwargs), {}, {})
                if lmp_type == LMPType.OTHER
                else func_to_track(*fn_args, _invocation_origin=invocation_id, **fn_kwargs, )
            )
            latency_ms = (utc_now() - _start_time).total_seconds() * 1000
            usage = metadata.get("usage", {})
            prompt_tokens = usage.get("prompt_tokens", 0)
            completion_tokens = usage.get("completion_tokens", 0)

            # XXX: cattrs add invocation origin here recursively on all pirmitive types within a message.
            # XXX: This will allow all objects to be traced automatically irrespective origin rather than relying on the API to do it, it will of vourse be expensive but unify track.
            # XXX: No other code will need to consider tracking after this point.

            if not hasattr(func_to_track, "__ell_hash__") and config.lazy_versioning:
                ell.util.closure.lexically_closured_source(
                    func_to_track, forced_dependencies)
            # _serialize_lmp(func_to_track)
            _serialize_lmp_sync(func_to_track)

            if not state_cache_key:
                state_cache_key = compute_state_cache_key(
                    ipstr, func_to_track.__ell_closure__)

            _write_invocation_sync(func_to_track, invocation_id, latency_ms, prompt_tokens, completion_tokens,
                              state_cache_key, invocation_api_params, cleaned_invocation_params, consumes, result, parent_invocation_id)

            if _get_invocation_id:
                return result, invocation_id
            else:
                return result
        finally:
            pop_invocation()

    func_to_track.__wrapper__ = tracked_func
    if hasattr(func_to_track, "__ell_api_params__"):
        tracked_func.__ell_api_params__ = func_to_track.__ell_api_params__
    if hasattr(func_to_track, "__ell_params_model__"):
        tracked_func.__ell_params_model__ = func_to_track.__ell_params_model__
    tracked_func.__ell_func__ = func_to_track
    tracked_func.__ell_track = True

    return tracked_func


async def _serialize_lmp(func):
    # Serialize deptjh first all fo the used lmps.
    for f in func.__ell_uses__:
        await _serialize_lmp(f)

    if getattr(func, "_has_serialized_lmp", False):
        return
    func._has_serialized_lmp = False
    fn_closure = func.__ell_closure__
    lmp_type = func.__ell_type__
    name = func.__qualname__
    api_params = getattr(func, "__ell_api_params__", None)

    lmps = await config._client.get_lmp_versions(fqn=name)
    version = 0
    already_in_store = any(lmp.lmp_id == func.__ell_hash__ for lmp in lmps)
    commit = None

    if not already_in_store:
        commit = None
        if lmps:
            latest_lmp = max(lmps, key=lambda x: x.created_at)
            version = latest_lmp.version_number + 1
            if config.autocommit:
<<<<<<< HEAD
                from ell.util.differ import write_commit_message_for_diff
                commit = str(write_commit_message_for_diff(
                    f"{latest_lmp.dependencies}\n\n{latest_lmp.source}",
                    f"{fn_closure[1]}\n\n{fn_closure[0]}")[0])
        else:
            commit = None
=======
                # XXX: Move this out to autocommit itself.
                if not _autocommit_warning():
                    from ell.util.differ import write_commit_message_for_diff
                    commit = str(write_commit_message_for_diff(
                    f"{latest_lmp.dependencies}\n\n{latest_lmp.source}", 
                        f"{fn_closure[1]}\n\n{fn_closure[0]}")[0])
>>>>>>> 1a9bb4ef

        input = WriteLMPInput(
            lmp_id=func.__ell_hash__,
            name=name,
            created_at=utc_now(),
            source=fn_closure[0],
            dependencies=fn_closure[1],
            commit_message=commit,
            initial_global_vars=get_immutable_vars(fn_closure[2]),
            initial_free_vars=get_immutable_vars(fn_closure[3]),
            lmp_type=lmp_type,
            api_params=api_params if api_params else None,
            version_number=version,
        )
        uses = [f.__ell_hash__ for f in func.__ell_uses__]
        await config._client.write_lmp(input, uses)
    func._has_serialized_lmp = True


def _serialize_lmp_sync(func):
    loop = get_ell_event_loop()
    return loop.run_until_complete(_serialize_lmp(func))


async def _write_invocation(func, invocation_id, latency_ms, prompt_tokens, completion_tokens,
                            state_cache_key, invocation_api_params, cleaned_invocation_params, consumes, result, parent_invocation_id):

    invocation_contents = InvocationContents(
        invocation_id=invocation_id,
        params=cleaned_invocation_params,
        results=result,
        invocation_api_params=invocation_api_params,
        global_vars=get_immutable_vars(func.__ell_closure__[2]),
        free_vars=get_immutable_vars(func.__ell_closure__[3])
    )

    if invocation_contents.should_externalize:
        invocation_contents.is_external = True
<<<<<<< HEAD

        # Write to the blob store
        blob_id = await config._client.store_blob(
            invocation_contents.model_dump_json().encode('utf-8'),
            metadata={'invocation_id': invocation_id}
=======
        
        # Write to the blob store 
        blob_id = config.store.blob_store.store_blob(
            json.dumps(invocation_contents.model_dump(
            ), default=str).encode('utf-8'),
            invocation_id
>>>>>>> 1a9bb4ef
        )
        invocation_contents = InvocationContents(
            invocation_id=invocation_id,
            is_external=True,
        )

    invocation = Invocation(
        id=invocation_id,
        lmp_id=func.__ell_hash__,
        created_at=utc_now(),
        latency_ms=int(latency_ms),
        prompt_tokens=prompt_tokens,
        completion_tokens=completion_tokens,
        state_cache_key=state_cache_key,
        used_by_id=parent_invocation_id,
        contents=invocation_contents
    )
    input = WriteInvocationInput(
        invocation=invocation,
        consumes=consumes
    )

    await config._client.write_invocation(input)


def _write_invocation_sync(func, invocation_id, latency_ms, prompt_tokens, completion_tokens,
                           state_cache_key, invocation_api_params, cleaned_invocation_params, consumes, result, parent_invocation_id):
    loop = get_ell_event_loop()
    return loop.run_until_complete(

        _write_invocation(
            func,
            invocation_id,
            latency_ms,
            prompt_tokens,
            completion_tokens,
            state_cache_key,
            invocation_api_params,
            cleaned_invocation_params,
            consumes,
            result,
            parent_invocation_id
        )
    )<|MERGE_RESOLUTION|>--- conflicted
+++ resolved
@@ -1,8 +1,5 @@
-<<<<<<< HEAD
 import asyncio
-=======
 import json
->>>>>>> 1a9bb4ef
 import logging
 import threading
 
@@ -201,21 +198,12 @@
             latest_lmp = max(lmps, key=lambda x: x.created_at)
             version = latest_lmp.version_number + 1
             if config.autocommit:
-<<<<<<< HEAD
-                from ell.util.differ import write_commit_message_for_diff
-                commit = str(write_commit_message_for_diff(
-                    f"{latest_lmp.dependencies}\n\n{latest_lmp.source}",
-                    f"{fn_closure[1]}\n\n{fn_closure[0]}")[0])
-        else:
-            commit = None
-=======
                 # XXX: Move this out to autocommit itself.
                 if not _autocommit_warning():
                     from ell.util.differ import write_commit_message_for_diff
                     commit = str(write_commit_message_for_diff(
-                    f"{latest_lmp.dependencies}\n\n{latest_lmp.source}", 
+                    f"{latest_lmp.dependencies}\n\n{latest_lmp.source}",
                         f"{fn_closure[1]}\n\n{fn_closure[0]}")[0])
->>>>>>> 1a9bb4ef
 
         input = WriteLMPInput(
             lmp_id=func.__ell_hash__,
@@ -254,20 +242,13 @@
 
     if invocation_contents.should_externalize:
         invocation_contents.is_external = True
-<<<<<<< HEAD
+
 
         # Write to the blob store
         blob_id = await config._client.store_blob(
-            invocation_contents.model_dump_json().encode('utf-8'),
-            metadata={'invocation_id': invocation_id}
-=======
-        
-        # Write to the blob store 
-        blob_id = config.store.blob_store.store_blob(
             json.dumps(invocation_contents.model_dump(
             ), default=str).encode('utf-8'),
             invocation_id
->>>>>>> 1a9bb4ef
         )
         invocation_contents = InvocationContents(
             invocation_id=invocation_id,
