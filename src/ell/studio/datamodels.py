--- conflicted
+++ resolved
@@ -1,7 +1,6 @@
 from datetime import datetime
 from typing import List, Optional, Dict, Any
 from sqlmodel import SQLModel
-<<<<<<< HEAD
 from ell.types import SerializedLMPBase, InvocationBase, InvocationContentsBase
 from ell.types.studio.evaluations import (
     EvaluationLabelBase,
@@ -11,9 +10,7 @@
     EvaluationRunLabelerSummaryBase,
     EvaluationResultDatapointBase,
 )
-=======
 from ell.stores.studio import SerializedLMPBase, InvocationBase, InvocationContentsBase
->>>>>>> cb42f099
 
 
 class SerializedLMPWithUses(SerializedLMPBase):
