import asyncio
import os
from fastapi import FastAPI
import uvicorn
from argparse import ArgumentParser
from ell.studio.config import Config
from ell.studio.logger import setup_logging
from ell.studio.server import create_app
from fastapi.staticfiles import StaticFiles
from fastapi.responses import FileResponse
import time


def main():
    parser = ArgumentParser(description="ell studio")
    parser.add_argument("--storage-dir" , default=None,
                        help="Directory for filesystem serializer storage (default: current directory)")
    parser.add_argument("--pg-connection-string", default=None,
                        help="PostgreSQL connection string (default: None)")
    parser.add_argument("--mqtt-connection-string", default=None,
                        help="MQTT connection string (default: None)")
    parser.add_argument("--host", default="0.0.0.0",
                        help="Host to run the server on")
    parser.add_argument("--port", type=int, default=8080,
                        help="Port to run the server on")
    parser.add_argument("--dev", action="store_true",
                        help="Run in development mode")
    args = parser.parse_args()

    config = Config(
        storage_dir=args.storage_dir,
        pg_connection_string=args.pg_connection_string,
        mqtt_connection_string=args.mqtt_connection_string
    )

    app = create_app(config)

    if not args.dev:
        # In production mode, serve the built React app
        static_dir = os.path.join(os.path.dirname(__file__), "static")
<<<<<<< HEAD
        app.mount("/", StaticFiles(directory=static_dir,
                  html=True), name="static")
=======
        # app.mount("/", StaticFiles(directory=static_dir, html=True), name="static")
>>>>>>> 1a9bb4ef

        @app.get("/{full_path:path}")
        async def serve_react_app(full_path: str):
            file_path = os.path.join(static_dir, full_path)
            if os.path.exists(file_path) and os.path.isfile(file_path):
                return FileResponse(file_path)
            else:
                return FileResponse(os.path.join(static_dir, "index.html"))


    async def db_watcher(db_path: str, app: FastAPI):
        last_stat = None

        while True:
            await asyncio.sleep(0.1)  # Fixed interval of 0.1 seconds
            try:
                current_stat = os.stat(db_path)

                if last_stat is None:
                    print(f"Database file found: {db_path}")
                    await app.notify_clients("database_updated")
                else:
                    # Use a threshold for time comparison to account for filesystem differences
                    time_threshold = 0.1  # 1 second threshold
                    time_changed = abs(current_stat.st_mtime - last_stat.st_mtime) > time_threshold
                    size_changed = current_stat.st_size != last_stat.st_size
                    inode_changed = current_stat.st_ino != last_stat.st_ino

                    if time_changed or size_changed or inode_changed:
                        print(f"Database changed: mtime {time.ctime(last_stat.st_mtime)} -> {time.ctime(current_stat.st_mtime)}, "
                              f"size {last_stat.st_size} -> {current_stat.st_size}, "
                              f"inode {last_stat.st_ino} -> {current_stat.st_ino}")
                        await app.notify_clients("database_updated")
                
                last_stat = current_stat
            except FileNotFoundError:
                if last_stat is not None:
                    print(f"Database file deleted: {db_path}")
                    await app.notify_clients("database_updated")
                last_stat = None
                await asyncio.sleep(1)  # Wait a bit longer if the file is missing
            except Exception as e:
                print(f"Error checking database file: {e}")
                await asyncio.sleep(1)  # Wait a bit longer on errors

    # Start the database watcher
    loop = asyncio.new_event_loop()

    config = uvicorn.Config(app=app, host=args.host, port=args.port, loop=loop)
    server = uvicorn.Server(config)

    tasks = []
    tasks.append(loop.create_task(server.serve()))

    if args.storage_dir:
        tasks.append(loop.create_task(db_watcher(args.storage_dir, app)))

    loop.run_forever()


if __name__ == "__main__":
    main()<|MERGE_RESOLUTION|>--- conflicted
+++ resolved
@@ -38,12 +38,8 @@
     if not args.dev:
         # In production mode, serve the built React app
         static_dir = os.path.join(os.path.dirname(__file__), "static")
-<<<<<<< HEAD
         app.mount("/", StaticFiles(directory=static_dir,
                   html=True), name="static")
-=======
-        # app.mount("/", StaticFiles(directory=static_dir, html=True), name="static")
->>>>>>> 1a9bb4ef
 
         @app.get("/{full_path:path}")
         async def serve_react_app(full_path: str):
