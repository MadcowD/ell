import asyncio
import os
from fastapi import FastAPI
import uvicorn
from argparse import ArgumentParser
from ell.studio.config import Config
from ell.studio.logger import setup_logging
from ell.studio.server import create_app
from fastapi.staticfiles import StaticFiles
from fastapi.responses import FileResponse
import time


def main():
<<<<<<< HEAD
    setup_logging()
    parser = ArgumentParser(description="ELL Studio Data Server")
    parser.add_argument("--storage-dir", default=None,
=======
    parser = ArgumentParser(description="ell studio")
    parser.add_argument("--storage-dir" , default=None,
>>>>>>> 96b95d62
                        help="Directory for filesystem serializer storage (default: current directory)")
    parser.add_argument("--pg-connection-string", default=None,
                        help="PostgreSQL connection string (default: None)")
    parser.add_argument("--mqtt-connection-string", default=None,
                        help="MQTT connection string (default: None)")
    parser.add_argument("--host", default="0.0.0.0",
                        help="Host to run the server on")
    parser.add_argument("--port", type=int, default=8080,
                        help="Port to run the server on")
    parser.add_argument("--dev", action="store_true",
                        help="Run in development mode")
    args = parser.parse_args()

    config = Config(
        storage_dir=args.storage_dir,
        pg_connection_string=args.pg_connection_string,
        mqtt_connection_string=args.mqtt_connection_string
    )

    app = create_app(config)

    if not args.dev:
        # In production mode, serve the built React app
        static_dir = os.path.join(os.path.dirname(__file__), "static")
        app.mount("/", StaticFiles(directory=static_dir,
                  html=True), name="static")

        @app.get("/{full_path:path}")
        async def serve_react_app(full_path: str):
            return FileResponse(os.path.join(static_dir, "index.html"))

<<<<<<< HEAD
    db_path = os.path.join(
        args.storage_dir, "ell.db") if args.storage_dir else None
=======
    db_path = os.path.join(args.storage_dir)
>>>>>>> 96b95d62

    async def db_watcher(db_path: str, app: FastAPI):
        last_stat = None

        while True:
            await asyncio.sleep(0.1)  # Fixed interval of 0.1 seconds
            try:
                current_stat = os.stat(db_path)

                if last_stat is None:
                    print(f"Database file found: {db_path}")
                    await app.notify_clients("database_updated")
                else:
                    # Use a threshold for time comparison to account for filesystem differences
<<<<<<< HEAD
                    time_threshold = 1  # 1 second threshold
                    time_changed = abs(
                        current_stat.st_mtime - last_stat.st_mtime) > time_threshold
=======
                    time_threshold = 0.1  # 1 second threshold
                    time_changed = abs(current_stat.st_mtime - last_stat.st_mtime) > time_threshold
>>>>>>> 96b95d62
                    size_changed = current_stat.st_size != last_stat.st_size
                    inode_changed = current_stat.st_ino != last_stat.st_ino

                    if time_changed or size_changed or inode_changed:
                        print(f"Database changed: mtime {time.ctime(last_stat.st_mtime)} -> {time.ctime(current_stat.st_mtime)}, "
                              f"size {
                                  last_stat.st_size} -> {current_stat.st_size}, "
                              f"inode {last_stat.st_ino} -> {current_stat.st_ino}")
                        await app.notify_clients("database_updated")

                last_stat = current_stat
            except FileNotFoundError:
                if last_stat is not None:
                    print(f"Database file deleted: {db_path}")
                    await app.notify_clients("database_updated")
                last_stat = None
                # Wait a bit longer if the file is missing
                await asyncio.sleep(1)
            except Exception as e:
                print(f"Error checking database file: {e}")
                await asyncio.sleep(1)  # Wait a bit longer on errors

    # Start the database watcher
    loop = asyncio.new_event_loop()

    config = uvicorn.Config(app=app, host=args.host, port=args.port, loop=loop)
    server = uvicorn.Server(config)

    tasks = []
    tasks.append(loop.create_task(server.serve()))

    if db_path:
        tasks.append(loop.create_task(db_watcher(db_path, app)))

    loop.run_forever()


if __name__ == "__main__":
    main()<|MERGE_RESOLUTION|>--- conflicted
+++ resolved
@@ -12,14 +12,8 @@
 
 
 def main():
-<<<<<<< HEAD
-    setup_logging()
-    parser = ArgumentParser(description="ELL Studio Data Server")
-    parser.add_argument("--storage-dir", default=None,
-=======
     parser = ArgumentParser(description="ell studio")
     parser.add_argument("--storage-dir" , default=None,
->>>>>>> 96b95d62
                         help="Directory for filesystem serializer storage (default: current directory)")
     parser.add_argument("--pg-connection-string", default=None,
                         help="PostgreSQL connection string (default: None)")
@@ -51,12 +45,7 @@
         async def serve_react_app(full_path: str):
             return FileResponse(os.path.join(static_dir, "index.html"))
 
-<<<<<<< HEAD
-    db_path = os.path.join(
-        args.storage_dir, "ell.db") if args.storage_dir else None
-=======
     db_path = os.path.join(args.storage_dir)
->>>>>>> 96b95d62
 
     async def db_watcher(db_path: str, app: FastAPI):
         last_stat = None
@@ -71,32 +60,24 @@
                     await app.notify_clients("database_updated")
                 else:
                     # Use a threshold for time comparison to account for filesystem differences
-<<<<<<< HEAD
-                    time_threshold = 1  # 1 second threshold
-                    time_changed = abs(
-                        current_stat.st_mtime - last_stat.st_mtime) > time_threshold
-=======
                     time_threshold = 0.1  # 1 second threshold
                     time_changed = abs(current_stat.st_mtime - last_stat.st_mtime) > time_threshold
->>>>>>> 96b95d62
                     size_changed = current_stat.st_size != last_stat.st_size
                     inode_changed = current_stat.st_ino != last_stat.st_ino
 
                     if time_changed or size_changed or inode_changed:
                         print(f"Database changed: mtime {time.ctime(last_stat.st_mtime)} -> {time.ctime(current_stat.st_mtime)}, "
-                              f"size {
-                                  last_stat.st_size} -> {current_stat.st_size}, "
+                              f"size {last_stat.st_size} -> {current_stat.st_size}, "
                               f"inode {last_stat.st_ino} -> {current_stat.st_ino}")
                         await app.notify_clients("database_updated")
-
+                
                 last_stat = current_stat
             except FileNotFoundError:
                 if last_stat is not None:
                     print(f"Database file deleted: {db_path}")
                     await app.notify_clients("database_updated")
                 last_stat = None
-                # Wait a bit longer if the file is missing
-                await asyncio.sleep(1)
+                await asyncio.sleep(1)  # Wait a bit longer if the file is missing
             except Exception as e:
                 print(f"Error checking database file: {e}")
                 await asyncio.sleep(1)  # Wait a bit longer on errors
