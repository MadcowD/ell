--- conflicted
+++ resolved
@@ -11,12 +11,10 @@
 from ell.studio.connection_manager import ConnectionManager
 from ell.studio.datamodels import SerializedLMPWithUses
 
-<<<<<<< HEAD
-=======
 from ell.types import SerializedLMP
 from datetime import datetime, timedelta
 from sqlmodel import select
->>>>>>> d95c242f
+
 
 logger = logging.getLogger(__name__)
 
