--- conflicted
+++ resolved
@@ -1,10 +1,6 @@
-<<<<<<< HEAD
 import asyncio
 from contextlib import asynccontextmanager
-from typing import Optional, Dict, Any
-=======
 from typing import Optional, Dict, Any, List
->>>>>>> 9b444042
 
 from sqlmodel import Session
 
@@ -17,22 +13,14 @@
 import logging
 import json
 from ell.studio.config import Config
-<<<<<<< HEAD
-from ell.studio.datamodels import InvocationPublicWithConsumes, SerializedLMPWithUses
-=======
-from ell.studio.connection_manager import ConnectionManager
 from ell.studio.datamodels import EvaluationResultDatapointPublic, InvocationPublicWithConsumes, SerializedLMPWithUses, EvaluationPublic, SpecificEvaluationRunPublic
->>>>>>> 9b444042
 
 from ell.stores.models.core import SerializedLMP
 from datetime import datetime, timedelta
 from sqlmodel import select
-<<<<<<< HEAD
 from contextlib import AsyncExitStack
-
-=======
 from ell.stores.models.evaluations import SerializedEvaluation
->>>>>>> 9b444042
+
 
 from ell.api.pubsub.abc import PubSub
 from ell.api.pubsub.websocket import WebSocketPubSub
@@ -105,7 +93,7 @@
                     await pubsub_task
                 except asyncio.CancelledError:
                     pass
-        
+
             await exit_stack.aclose()
             pubsub = None
 
@@ -322,7 +310,7 @@
 
 
         return evaluations
-    
+
     @app.get("/api/latest/evaluations", response_model=List[EvaluationPublic])
     def get_latest_evaluations(
         skip: int = Query(0, ge=0),
@@ -346,8 +334,8 @@
         if not evaluation:
             raise HTTPException(status_code=404, detail="Evaluation not found")
         return evaluation[0]
-    
-    
+
+
 
     @app.get("/api/evaluation-runs/{run_id}", response_model=SpecificEvaluationRunPublic)
     def get_evaluation_run(
@@ -356,7 +344,7 @@
     ):
         runs = serializer.get_evaluation_run(session, run_id)
         return runs
-    
+
     @app.get("/api/evaluation-runs/{run_id}/results", response_model=List[EvaluationResultDatapointPublic])
     def get_evaluation_run_results(
         run_id: str,
@@ -371,7 +359,7 @@
             limit=limit,
         )
         return results
-    
+
     @app.get("/api/all-evaluations", response_model=List[EvaluationPublic])
     def get_all_evaluations(
         skip: int = Query(0, ge=0),
@@ -387,7 +375,7 @@
         )
         results = session.exec(query).all()
         return list(results)
-    
+
     @app.get("/api/dataset/{dataset_id}")
     def get_dataset(
         dataset_id: str,
@@ -395,27 +383,27 @@
     ):
         if not serializer.blob_store:
             raise HTTPException(status_code=400, detail="Blob storage not configured")
-        
+
         try:
             # Get the blob data
             blob_data = serializer.blob_store.retrieve_blob(dataset_id)
 
-            
+
             # Check if size is under 5MB
             if len(blob_data) > 5 * 1024 * 1024:  # 5MB in bytes
                 raise HTTPException(
                     status_code=413,
                     detail="Dataset too large to preview (>5MB)"
                 )
-            
+
             # Decode and parse JSON
             dataset_json = json.loads(blob_data.decode('utf-8'))
-            
+
             return {
                 "size": len(blob_data),
                 "data": dataset_json
             }
-            
+
         except FileNotFoundError:
             raise HTTPException(status_code=404, detail="Dataset not found")
         except json.JSONDecodeError:
@@ -423,5 +411,5 @@
         except Exception as e:
             logger.error(f"Error retrieving dataset: {str(e)}")
             raise HTTPException(status_code=500, detail="Internal server error")
-    
+
     return app