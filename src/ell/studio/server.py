--- conflicted
+++ resolved
@@ -1,4 +1,3 @@
-<<<<<<< HEAD
 import asyncio
 from contextlib import asynccontextmanager
 from typing import Optional, Dict, Any
@@ -6,41 +5,23 @@
 import logging
 import json
 
-=======
-from typing import Optional, Dict, Any
->>>>>>> 9a448e74
 
 from sqlmodel import Session
 from ell.stores.sql import PostgresStore, SQLiteStore
 from ell import __version__
 from fastapi import FastAPI, Query, HTTPException, Depends, WebSocket, WebSocketDisconnect
 from fastapi.middleware.cors import CORSMiddleware
-<<<<<<< HEAD
-from ell.studio.datamodels import SerializedLMPWithUses
+from ell.studio.datamodels import SerializedLMPWithUses,InvocationsAggregate
 from ell.studio.pubsub import MqttPubSub, NoOpPubSub, WebSocketPubSub
 from ell.studio.config import Config
-=======
-import logging
-import json
-from ell.studio.config import Config
-from ell.studio.connection_manager import ConnectionManager
-from ell.studio.datamodels import SerializedLMPWithUses
->>>>>>> 9a448e74
 
 from ell.types import SerializedLMP
 from datetime import datetime, timedelta
 from sqlmodel import select
 
-
 logger = logging.getLogger(__name__)
 
 
-<<<<<<< HEAD
-=======
-from ell.studio.datamodels import InvocationsAggregate
-
-
->>>>>>> 9a448e74
 def get_serializer(config: Config):
     if config.pg_connection_string:
         return PostgresStore(config.pg_connection_string)
@@ -50,25 +31,17 @@
         raise ValueError("No storage configuration found")
 
 
-<<<<<<< HEAD
 pubsub = None
 
 async def get_pubsub():
     yield pubsub
 
-=======
->>>>>>> 9a448e74
-
-def create_app(config:Config):
-    serializer = get_serializer(config)
-
-<<<<<<< HEAD
+
+
 def create_app(config:Config):
     # setup_logging()
     serializer = get_serializer(config)
 
-=======
->>>>>>> 9a448e74
     def get_session():
         with Session(serializer.engine) as session:
             yield session
@@ -278,7 +251,7 @@
     # Add this method to the app object
     app.notify_clients = notify_clients
 
- 
+
     @app.get("/api/invocations/aggregate", response_model=InvocationsAggregate)
     def get_invocations_aggregate(
         lmp_name: Optional[str] = Query(None),
@@ -294,7 +267,7 @@
 
         aggregate_data = serializer.get_invocations_aggregate(session, lmp_filters=lmp_filters, days=days)
         return InvocationsAggregate(**aggregate_data)
-    
-    
-    
+
+
+
     return app