import asyncio
from contextlib import asynccontextmanager
from typing import Optional, Dict, Any
import aiomqtt
import logging
import json


from sqlmodel import Session
from ell.stores.sql import PostgresStore, SQLiteStore
from ell import __version__
from fastapi import FastAPI, Query, HTTPException, Depends, Response, WebSocket, WebSocketDisconnect
from fastapi.middleware.cors import CORSMiddleware
from ell.studio.datamodels import SerializedLMPWithUses,InvocationsAggregate
from ell.studio.pubsub import MqttWebSocketPubSub, NoOpPubSub, WebSocketPubSub
from ell.studio.config import Config
<<<<<<< HEAD
=======
from ell.studio.connection_manager import ConnectionManager
from ell.studio.datamodels import InvocationPublicWithConsumes, SerializedLMPWithUses
>>>>>>> 96b95d62

from ell.types import SerializedLMP
from datetime import datetime, timedelta
from sqlmodel import select

logger = logging.getLogger(__name__)


def get_serializer(config: Config):
    if config.pg_connection_string:
        logger.info("Initializing Postgres serializer")
        return PostgresStore(config.pg_connection_string)
    elif config.storage_dir:
        logger.info("Initializing SQLite serializer")
        return SQLiteStore(config.storage_dir)
    else:
        raise ValueError("No storage configuration found")


pubsub = None

async def get_pubsub():
    yield pubsub



def create_app(config:Config):
    # setup_logging()
    serializer = get_serializer(config)

    def get_session():
        with Session(serializer.engine) as session:
            yield session


    @asynccontextmanager
    async def lifespan(app: FastAPI):
        global pubsub
        # when we're just using sqlite, handle publishes from db_watcher
        if config.storage_dir is not None:
            pubsub=WebSocketPubSub()
            yield
        elif config.mqtt_connection_string is None:
            pubsub = NoOpPubSub()
            yield
        else:
            retry_interval_seconds = 1
            retry_max_attempts = 5
            task = None

            for attempt in range(retry_max_attempts):
                try:
                    host, port = config.mqtt_connection_string.split("://")[1].split(":")

                    logger.info(f"Connecting to MQTT broker at {host}:{port}")

                    async with aiomqtt.Client(hostname=host, port=int(port) if port else 1883) as mqtt:
                        logger.info("Connected to MQTT")
                        pubsub = MqttWebSocketPubSub(mqtt)
                        loop = asyncio.get_event_loop()
                        task = pubsub.listen(loop)
                        # await pubsub.mqtt_client.subscribe("#")
                        # async for message in pubsub.mqtt_client.messages:
                        #     logger.info(f"Received message on topic {message.topic}: {message.payload}")
                        # logger.info("Subscribed to all topics")

                        yield  # Allow the app to run

                        # Clean up after yield
                        if task and not task.done():
                            task.cancel()
                            try:
                                await task
                            except asyncio.CancelledError:
                                pass
                        break  # Exit the retry loop if successful
                except aiomqtt.MqttError as e:
                    logger.error(f"Failed to connect to MQTT [Attempt {attempt + 1}/{retry_max_attempts}]: {e}")
                    if attempt < retry_max_attempts - 1:
                        await asyncio.sleep(retry_interval_seconds)
                    else:
                        logger.error("Max retry attempts reached. Unable to connect to MQTT.")
                        raise

            pubsub = None  # Reset pubsub after exiting the context





    app = FastAPI(title="ell Studio", version=__version__, lifespan=lifespan)

    # Enable CORS for all origins
    app.add_middleware(
        CORSMiddleware,
        allow_origins=["*"],
        allow_credentials=True,
        allow_methods=["*"],
        allow_headers=["*"],
    )


    @app.websocket("/ws")
    async def websocket_endpoint(websocket: WebSocket, pubsub: MqttWebSocketPubSub = Depends(get_pubsub)):
        await websocket.accept()
        await pubsub.subscribe_async("all", websocket)
        await pubsub.subscribe_async("lmp/#", websocket)
        try:
            while True:
                data = await websocket.receive_text()
                # Handle incoming WebSocket messages if needed
        except WebSocketDisconnect:
            pubsub.unsubscribe_from_all(websocket)

    
    @app.get("/api/latest/lmps", response_model=list[SerializedLMPWithUses])
    def get_latest_lmps(
        skip: int = Query(0, ge=0),
        limit: int = Query(100, ge=1, le=100),
        session: Session = Depends(get_session)
    ):
        lmps = serializer.get_latest_lmps(
            session,
            skip=skip, limit=limit,
            )
        return lmps

    # TOOD: Create a get endpoint to efficient get on the index with /api/lmp/<lmp_id>
    @app.get("/api/lmp/{lmp_id}")
    def get_lmp_by_id(lmp_id: str, session: Session = Depends(get_session)):
        lmp = serializer.get_lmps(session, lmp_id=lmp_id)[0]
        return lmp



    @app.get("/api/lmps", response_model=list[SerializedLMPWithUses])
    def get_lmp(
        lmp_id: Optional[str] = Query(None),
        name: Optional[str] = Query(None),
        skip: int = Query(0, ge=0),
        limit: int = Query(100, ge=1, le=100),
        session: Session = Depends(get_session)
    ):
        
        filters : Dict[str, Any] = {}
        if name:
            filters['name'] = name
        if lmp_id:
            filters['lmp_id'] = lmp_id

        lmps = serializer.get_lmps(session, skip=skip, limit=limit, **filters)
        
        if not lmps:
            raise HTTPException(status_code=404, detail="LMP not found")
        
        print(lmps[0])
        return lmps



    @app.get("/api/invocation/{invocation_id}", response_model=InvocationPublicWithConsumes)
    def get_invocation(
        invocation_id: str,
        session: Session = Depends(get_session)
    ):
        invocation = serializer.get_invocations(session, lmp_filters=dict(), filters={"id": invocation_id})[0]
        return invocation

    @app.get("/api/invocations", response_model=list[InvocationPublicWithConsumes])
    def get_invocations(
        id: Optional[str] = Query(None),
        hierarchical: Optional[bool] = Query(False),
        skip: int = Query(0, ge=0),
        limit: int = Query(100, ge=1, le=100),
        lmp_name: Optional[str] = Query(None),
        lmp_id: Optional[str] = Query(None),
        session: Session = Depends(get_session)
    ):
        lmp_filters = {}
        if lmp_name:
            lmp_filters["name"] = lmp_name
        if lmp_id:
            lmp_filters["lmp_id"] = lmp_id

        invocation_filters = {}
        if id:
            invocation_filters["id"] = id

        invocations = serializer.get_invocations(
            session,
            lmp_filters=lmp_filters,
            filters=invocation_filters,
            skip=skip,
            limit=limit,
            hierarchical=hierarchical
        )
        return invocations


    @app.get("/api/traces")
    def get_consumption_graph(
        session: Session = Depends(get_session)
    ):
        traces = serializer.get_traces(session)
        return traces



    @app.get("/api/blob/{blob_id}", response_class=Response)
    def get_blob(
        blob_id: str,
        session: Session = Depends(get_session)
    ):
        if serializer.blob_store is None:
            raise HTTPException(status_code=400, detail="Blob storage is not configured")
        try:
            blob_data = serializer.blob_store.retrieve_blob(blob_id)
            return Response(content=blob_data.decode('utf-8'), media_type="application/json")
        except FileNotFoundError:
            raise HTTPException(status_code=404, detail="Blob not found")
        except Exception as e:
            logger.error(f"Error retrieving blob: {str(e)}")
            raise HTTPException(status_code=500, detail="Internal server error")

    @app.get("/api/lmp-history")
    def get_lmp_history(
        days: int = Query(365, ge=1, le=3650),  # Default to 1 year, max 10 years
        session: Session = Depends(get_session)
    ):
        # Calculate the start date
        start_date = datetime.utcnow() - timedelta(days=days)

        # Query to get all LMP creation times within the date range
        query = (
            select(SerializedLMP.created_at)
            .where(SerializedLMP.created_at >= start_date)
            .order_by(SerializedLMP.created_at)
        )

        results = session.exec(query).all()

        # Convert results to a list of dictionaries
        history = [{"date": str(row), "count": 1} for row in results]

        return history

    # used by db_watcher for sqlite
    async def notify_clients(entity: str, id: Optional[str] = None):
        if pubsub is None:
            logger.error("Pubsub not ready; cannot notify clients")
            return
        message = json.dumps({"entity": entity, "id": id})
        await pubsub.publish("all", message)

    # Add this method to the app object
    app.notify_clients = notify_clients


    @app.get("/api/invocations/aggregate", response_model=InvocationsAggregate)
    def get_invocations_aggregate(
        lmp_name: Optional[str] = Query(None),
        lmp_id: Optional[str] = Query(None),
        days: int = Query(30, ge=1, le=365),
        session: Session = Depends(get_session)
    ):
        lmp_filters = {}
        if lmp_name:
            lmp_filters["name"] = lmp_name
        if lmp_id:
            lmp_filters["lmp_id"] = lmp_id

        aggregate_data = serializer.get_invocations_aggregate(session, lmp_filters=lmp_filters, days=days)
        return InvocationsAggregate(**aggregate_data)



    return app<|MERGE_RESOLUTION|>--- conflicted
+++ resolved
@@ -11,20 +11,22 @@
 from ell import __version__
 from fastapi import FastAPI, Query, HTTPException, Depends, Response, WebSocket, WebSocketDisconnect
 from fastapi.middleware.cors import CORSMiddleware
+import logging
+import json
+from ell.studio.config import Config
+from ell.studio.connection_manager import ConnectionManager
+from ell.studio.datamodels import InvocationPublicWithConsumes, SerializedLMPWithUses
 from ell.studio.datamodels import SerializedLMPWithUses,InvocationsAggregate
 from ell.studio.pubsub import MqttWebSocketPubSub, NoOpPubSub, WebSocketPubSub
-from ell.studio.config import Config
-<<<<<<< HEAD
-=======
-from ell.studio.connection_manager import ConnectionManager
-from ell.studio.datamodels import InvocationPublicWithConsumes, SerializedLMPWithUses
->>>>>>> 96b95d62
 
 from ell.types import SerializedLMP
 from datetime import datetime, timedelta
 from sqlmodel import select
 
 logger = logging.getLogger(__name__)
+
+
+from ell.studio.datamodels import InvocationsAggregate
 
 
 def get_serializer(config: Config):
@@ -106,9 +108,6 @@
             pubsub = None  # Reset pubsub after exiting the context
 
 
-
-
-
     app = FastAPI(title="ell Studio", version=__version__, lifespan=lifespan)
 
     # Enable CORS for all origins
