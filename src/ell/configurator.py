--- conflicted
+++ resolved
@@ -1,20 +1,12 @@
 from functools import wraps
-<<<<<<< HEAD
-from typing import Dict, Any, Optional
-=======
 from typing import Dict, Any, Optional, Tuple, Union, Type
->>>>>>> 1a9bb4ef
 import openai
 import logging
 from contextlib import contextmanager
 import threading
 from pydantic import BaseModel, ConfigDict, Field
-<<<<<<< HEAD
 from ell.api.client import EllAPIClient, EllClient, EllSqliteClient
-=======
-from ell.store import Store
 from ell.provider import Provider
->>>>>>> 1a9bb4ef
 
 _config_logger = logging.getLogger(__name__)
 
@@ -28,15 +20,13 @@
     autocommit: bool = Field(default=False, description="If True, enables automatic committing of changes to the store.")
     lazy_versioning: bool = Field(default=True, description="If True, enables lazy versioning for improved performance.")
     default_lm_params: Dict[str, Any] = Field(default_factory=dict, description="Default parameters for language models.")
-<<<<<<< HEAD
     default_system_prompt: str = Field(default="You are a helpful AI assistant.", description="The default system prompt used for AI interactions.")
-    _client: Optional[EllClient] = None
-    store_blobs: bool = True
-    default_openai_client: Optional[openai.Client] = Field(default=None, description="The default OpenAI client used when a specific model client is not found.")
-=======
     default_client: Optional[openai.Client] = Field(default=None, description="The default OpenAI client used when a specific model client is not found.")
     providers: Dict[Type, Type[Provider]] = Field(default_factory=dict, description="A dictionary mapping client types to provider classes.")
->>>>>>> 1a9bb4ef
+    default_openai_client: Optional[openai.Client] = Field(default=None, description="The default OpenAI client used when a specific model client is not found.")
+    _client: Optional[EllClient] = None
+
+
 
     def __init__(self, **data):
         super().__init__(**data)
@@ -121,15 +111,6 @@
         :type params: Dict[str, Any]
         """
         self.default_lm_params = params
-<<<<<<< HEAD
-
-    def set_default_system_prompt(self, prompt: str) -> None:
-        """
-        Set the default system prompt.
-=======
-    
->>>>>>> 1a9bb4ef
-
 
     def set_default_client(self, client: openai.Client) -> None:
         """
@@ -186,7 +167,6 @@
     :type verbose: bool
     :param storage_dir: Set the storage directory.
     :type storage_dir: str
-
     :param autocommit: Set autocommit for the store operations.
     :type autocommit: bool
     :param lazy_versioning: Enable or disable lazy versioning.
@@ -211,8 +191,6 @@
     if default_lm_params is not None:
         config.set_default_lm_params(**default_lm_params)
 
-
-
     if default_openai_client is not None:
         config.set_default_client(default_openai_client)
 
@@ -221,14 +199,7 @@
 def set_default_lm_params(*args, **kwargs) -> None:
     return config.set_default_lm_params(*args, **kwargs)
 
-<<<<<<< HEAD
-
-@wraps(config.set_default_system_prompt)
-def set_default_system_prompt(*args, **kwargs) -> None:
-    return config.set_default_system_prompt(*args, **kwargs)
-=======
 # You can add more helper functions here if needed
 @wraps(config.register_provider)
 def register_provider(*args, **kwargs) -> None:
-    return config.register_provider(*args, **kwargs)
->>>>>>> 1a9bb4ef
+    return config.register_provider(*args, **kwargs)