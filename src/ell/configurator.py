from functools import lru_cache, wraps
from typing import Dict, Any, Optional, Tuple, Union, Type, TYPE_CHECKING
import openai
import logging
from contextlib import contextmanager
import threading
from pydantic import BaseModel, ConfigDict, Field
from ell.provider import Provider
from dataclasses import dataclass, field

from ell.serialize.config import SerializeConfig
from ell.serialize.protocol import EllSerializer
from ell.serialize.serializer import get_serializer
from ell.util.errors import missing_ell_extras

if TYPE_CHECKING:
    from ell.stores.store import Store
else:
    Store = None


_config_logger = logging.getLogger(__name__)

@dataclass(frozen=True)
class _Model:
    name: str
    default_client: Optional[Union[openai.Client, Any]] = None
    #XXX: Deprecation in 0.1.0
    #XXX: We will depreciate this when streaming is implemented. 
    # Currently we stream by default for the verbose renderer,
    # but in the future we will not support streaming by default 
    # and stream=True must be passed which will then make API providers the
    # single source of truth for whether or not a model supports an api parameter.
    # This makes our implementation extremely light, only requiring us to provide
    # a list of model names in registration.
    supports_streaming : Optional[bool] = field(default=None)



class Config(BaseModel):
<<<<<<< HEAD
    model_config = ConfigDict(arbitrary_types_allowed=True)
    registry: Dict[str, _Model] = Field(default_factory=dict, description="A dictionary mapping model names to their configurations.")
    verbose: bool = Field(default=False, description="If True, enables verbose logging.")
    wrapped_logging: bool = Field(default=True, description="If True, enables wrapped logging for better readability.")
    override_wrapped_logging_width: Optional[int] = Field(default=None, description="If set, overrides the default width for wrapped logging.")
    store: Optional[Store] = Field(default=None, description="An optional Store instance for persistence.")
    autocommit: bool = Field(default=False, description="If True, enables automatic committing of changes to the store.")
    lazy_versioning: bool = Field(default=True, description="If True, enables lazy versioning for improved performance.")
    default_api_params: Dict[str, Any] = Field(default_factory=dict, description="Default parameters for language models.")
    default_client: Optional[openai.Client] = Field(default=None, description="The default OpenAI client used when a specific model client is not found.")
    autocommit_model: str = Field(default="gpt-4o-mini", description="When set, changes the default autocommit model from GPT 4o mini.")
    providers: Dict[Type, Provider] = Field(default_factory=dict, description="A dictionary mapping client types to provider classes.")
    serializer: EllSerializer = Field(default=None, description="Serializer used for LMPs and invocations")
=======
    """Configuration class for ELL."""
    
    model_config = ConfigDict(
        arbitrary_types_allowed=True,
        protected_namespaces=('protect_', )  # Override protected namespaces
    )

    registry: Dict[str, _Model] = Field(
        default_factory=dict, 
        description="A dictionary mapping model names to their configurations."
    )
    verbose: bool = Field(
        default=False, 
        description="If True, enables verbose logging."
    )
    wrapped_logging: bool = Field(
        default=True, 
        description="If True, enables wrapped logging for better readability."
    )
    override_wrapped_logging_width: Optional[int] = Field(
        default=None, 
        description="If set, overrides the default width for wrapped logging."
    )
    store: Optional[Store] = Field(
        default=None, 
        description="An optional Store instance for persistence."
    )
    autocommit: bool = Field(
        default=False, 
        description="If True, enables automatic committing of changes to the store."
    )
    lazy_versioning: bool = Field(
        default=True, 
        description="If True, enables lazy versioning for improved performance."
    )
    default_api_params: Dict[str, Any] = Field(
        default_factory=dict, 
        description="Default parameters for language models."
    )
    default_client: Optional[openai.Client] = Field(
        default=None, 
        description="The default OpenAI client used when a specific model client is not found."
    )
    autocommit_model: str = Field(
        default="gpt-4o-mini", 
        description="When set, changes the default autocommit model from GPT 4o mini."
    )
    providers: Dict[Type, Provider] = Field(
        default_factory=dict, 
        description="A dictionary mapping client types to provider classes."
    )
>>>>>>> 36ca5eea
    def __init__(self, **data):
        super().__init__(**data)
        self._lock = threading.Lock()
        self._local = threading.local()

    
    def register_model(
        self, 
        name: str,
        default_client: Optional[Union[openai.Client, Any]] = None,
        supports_streaming: Optional[bool] = None
    ) -> None:
        """
        Register a model with its configuration.
        """
        with self._lock:
            # XXX: Will be deprecated in 0.1.0
            self.registry[name] = _Model(
                name=name,
                default_client=default_client,
                supports_streaming=supports_streaming
            )



    @contextmanager
    def model_registry_override(self, overrides: Dict[str, _Model]):
        """
        Temporarily override the model registry with new model configurations.

        :param overrides: A dictionary of model names to ModelConfig instances to override.
        :type overrides: Dict[str, ModelConfig]
        """
        if not hasattr(self._local, 'stack'):
            self._local.stack = []
        
        with self._lock:
            current_registry = self._local.stack[-1] if self._local.stack else self.registry
            new_registry = current_registry.copy()
            new_registry.update(overrides)
        
        self._local.stack.append(new_registry)
        try:
            yield
        finally:
            self._local.stack.pop()

    def get_client_for(self, model_name: str) -> Tuple[Optional[openai.Client], bool]:
        """
        Get the OpenAI client for a specific model name.

        :param model_name: The name of the model to get the client for.
        :type model_name: str
        :return: The OpenAI client for the specified model, or None if not found, and a fallback flag.
        :rtype: Tuple[Optional[openai.Client], bool]
        """
        current_registry = self._local.stack[-1] if hasattr(self._local, 'stack') and self._local.stack else self.registry
        model_config = current_registry.get(model_name)
        fallback = False
        if not model_config:
            warning_message = f"Warning: A default provider for model '{model_name}' could not be found. Falling back to default OpenAI client from environment variables."
            if self.verbose:
                from colorama import Fore, Style
                _config_logger.warning(f"{Fore.LIGHTYELLOW_EX}{warning_message}{Style.RESET_ALL}")
            else:
                _config_logger.debug(warning_message)
            client = self.default_client
            fallback = True
        else:
            client = model_config.default_client
        return client, fallback

    def register_provider(self, provider: Provider, client_type: Type[Any]) -> None:
        """
        Register a provider class for a specific client type.

        :param provider_class: The provider class to register.
        :type provider_class: Type[Provider]
        """
        assert isinstance(client_type, type), "client_type must be a type (e.g. openai.Client), not an an instance (myclient := openai.Client()))"
        with self._lock:
            self.providers[client_type] = provider

    def get_provider_for(self, client: Union[Type[Any], Any]) -> Optional[Provider]:
        """
        Get the provider instance for a specific client instance.

        :param client: The client instance to get the provider for.
        :type client: Any
        :return: The provider instance for the specified client, or None if not found.
        :rtype: Optional[Provider]
        """

        client_type = type(client) if not isinstance(client, type) else client
        for provider_type, provider in self.providers.items():
            if issubclass(client_type, provider_type) or client_type == provider_type:
                return provider
        return None


# Single* instance
# XXX: Make a singleton
config = Config()

def init(
    store: Optional[Union[Store, str]] = None,
    verbose: bool = False,
    autocommit: bool = True,
    lazy_versioning: bool = True,
    default_api_params: Optional[Dict[str, Any]] = None,
    default_client: Optional[Any] = None,
    autocommit_model: str = "gpt-4o-mini",
    api_url: Optional[str] = None,
    serializer: Optional[EllSerializer] = None,
) -> None:
    """
    Initialize the ELL configuration with various settings.

    :param verbose: Set verbosity of ELL operations.
    :type verbose: bool
    :param store: Set the store for ELL. Can be a Store instance or a string path for SQLiteStore.
    :type store: Union[Store, str], optional
    :param autocommit: Set autocommit for the store operations.
    :type autocommit: bool
    :param lazy_versioning: Enable or disable lazy versioning.
    :type lazy_versioning: bool
    :param default_api_params: Set default parameters for language models.
    :type default_api_params: Dict[str, Any], optional
    :param default_openai_client: Set the default OpenAI client.
    :type default_openai_client: openai.Client, optional
    :param autocommit_model: Set the model used for autocommitting.
    :type autocommit_model: str
    :param api_server_url: Ell API server URL
    :type api_server_url: str
    :param serializer: Ell serializer class.
    :type serializer: EllSerializer
    """
    # XXX: prevent double init
    config.verbose = verbose
    config.lazy_versioning = lazy_versioning

    if store and not isinstance(store, str):
        try:
            from ell.serialize.sql import SQLSerializer
            config.serializer = SQLSerializer(store)
            config.store = config.serializer.store # legacy
        except ImportError:
            raise missing_ell_extras(
                message="Failed importing SQL store dependencies",
                extras=["all"]
            )
    else:
        if serializer is not None:
            config.serializer = serializer
        else:
            serialize_config = SerializeConfig(
                api_url=api_url,
                storage_dir=store,
                # ...other options
                log_level=20 if verbose else 0,
            )
            if serialize_config.is_enabled:
                config.serializer = get_serializer(serialize_config)

    config.autocommit = autocommit or config.autocommit

    if default_api_params is not None:
        config.default_api_params.update(default_api_params)

    if default_client is not None:
        config.default_client = default_client

    if autocommit_model is not None:
        config.autocommit_model = autocommit_model

# Existing helper functions
def get_store() -> Union[Store, None]:
    return config.store

# Will be deprecated at 0.1.0 

# You can add more helper functions here if needed
def register_provider(provider: Provider, client_type: Type[Any]) -> None:
    return config.register_provider(provider, client_type)

# Deprecated now (remove at 0.1.0)
def set_store(*args, **kwargs) -> None:
    raise DeprecationWarning("The set_store function is deprecated and will be removed in a future version. Use ell.init(store=...) instead.")<|MERGE_RESOLUTION|>--- conflicted
+++ resolved
@@ -38,73 +38,61 @@
 
 
 class Config(BaseModel):
-<<<<<<< HEAD
-    model_config = ConfigDict(arbitrary_types_allowed=True)
-    registry: Dict[str, _Model] = Field(default_factory=dict, description="A dictionary mapping model names to their configurations.")
-    verbose: bool = Field(default=False, description="If True, enables verbose logging.")
-    wrapped_logging: bool = Field(default=True, description="If True, enables wrapped logging for better readability.")
-    override_wrapped_logging_width: Optional[int] = Field(default=None, description="If set, overrides the default width for wrapped logging.")
-    store: Optional[Store] = Field(default=None, description="An optional Store instance for persistence.")
-    autocommit: bool = Field(default=False, description="If True, enables automatic committing of changes to the store.")
-    lazy_versioning: bool = Field(default=True, description="If True, enables lazy versioning for improved performance.")
-    default_api_params: Dict[str, Any] = Field(default_factory=dict, description="Default parameters for language models.")
-    default_client: Optional[openai.Client] = Field(default=None, description="The default OpenAI client used when a specific model client is not found.")
-    autocommit_model: str = Field(default="gpt-4o-mini", description="When set, changes the default autocommit model from GPT 4o mini.")
-    providers: Dict[Type, Provider] = Field(default_factory=dict, description="A dictionary mapping client types to provider classes.")
-    serializer: EllSerializer = Field(default=None, description="Serializer used for LMPs and invocations")
-=======
     """Configuration class for ELL."""
-    
+
     model_config = ConfigDict(
         arbitrary_types_allowed=True,
         protected_namespaces=('protect_', )  # Override protected namespaces
     )
 
     registry: Dict[str, _Model] = Field(
-        default_factory=dict, 
+        default_factory=dict,
         description="A dictionary mapping model names to their configurations."
     )
     verbose: bool = Field(
-        default=False, 
+        default=False,
         description="If True, enables verbose logging."
     )
     wrapped_logging: bool = Field(
-        default=True, 
+        default=True,
         description="If True, enables wrapped logging for better readability."
     )
     override_wrapped_logging_width: Optional[int] = Field(
-        default=None, 
+        default=None,
         description="If set, overrides the default width for wrapped logging."
     )
     store: Optional[Store] = Field(
-        default=None, 
+        default=None,
         description="An optional Store instance for persistence."
     )
     autocommit: bool = Field(
-        default=False, 
+        default=False,
         description="If True, enables automatic committing of changes to the store."
     )
     lazy_versioning: bool = Field(
-        default=True, 
+        default=True,
         description="If True, enables lazy versioning for improved performance."
     )
     default_api_params: Dict[str, Any] = Field(
-        default_factory=dict, 
+        default_factory=dict,
         description="Default parameters for language models."
     )
     default_client: Optional[openai.Client] = Field(
-        default=None, 
+        default=None,
         description="The default OpenAI client used when a specific model client is not found."
     )
     autocommit_model: str = Field(
-        default="gpt-4o-mini", 
+        default="gpt-4o-mini",
         description="When set, changes the default autocommit model from GPT 4o mini."
     )
     providers: Dict[Type, Provider] = Field(
-        default_factory=dict, 
+        default_factory=dict,
         description="A dictionary mapping client types to provider classes."
     )
->>>>>>> 36ca5eea
+    serializer: EllSerializer = Field(
+        default=None,
+        description="Serializer used for LMPs and invocations"
+    )
     def __init__(self, **data):
         super().__init__(**data)
         self._lock = threading.Lock()
