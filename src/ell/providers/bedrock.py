--- conflicted
+++ resolved
@@ -148,23 +148,9 @@
                 if logger:
                     logger(tracked_results[0].text)
 
-
-<<<<<<< HEAD
-                # usage = call_result.response.usage.dict() if call_result.response.get('usage') else {}
-                # metadata = call_result.response.model_dump()
-                # del metadata["content"]
-
-            # process metadata for ell
-            # XXX: Unify an ell metadata format for ell studio.
-            usage = {} if not usage else usage
-            usage["prompt_tokens"] = usage.get("inputTokens", 0)
-            usage["completion_tokens"] = usage.get("outputTokens", 0)
-            usage["total_tokens"] = usage['prompt_tokens'] + usage['completion_tokens']
-=======
                 usage["prompt_tokens"] = provider_response.get('usage').get("inputTokens", 0)
                 usage["completion_tokens"] = provider_response.get('usage').get("outputTokens", 0)
                 usage["total_tokens"] = usage['prompt_tokens'] + usage['completion_tokens']
->>>>>>> cb42f099
 
             metadata["usage"] = usage
             return tracked_results, metadata
