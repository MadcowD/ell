<<<<<<< HEAD
from typing import Any, Dict, List, Optional, Tuple, Type
from ell.provider import APICallResult, Provider
from ell.types import Message, ContentBlock, ToolCall, Image
=======
from typing import Any, Callable, Dict, List, Literal, Optional, Tuple, Type, Union, cast
from ell.provider import  EllCallParams, Metadata, Provider
from ell.types import Message, ContentBlock, ToolCall
>>>>>>> 3ce6a21d
from ell.types._lstr import _lstr
from ell.types.message import LMP
from ell.configurator import register_provider
from ell.util.serialization import serialize_image
import base64
from io import BytesIO
import json
import requests
from PIL import Image as PILImage

try:
    import anthropic
    from anthropic import Anthropic
    from anthropic.types import Message as AnthropicMessage, MessageParam, RawMessageStreamEvent
    from anthropic.types.message_create_params import MessageCreateParamsStreaming
    from anthropic._streaming import Stream

    class AnthropicProvider(Provider):
        dangerous_disable_validation = True
           
        def provider_call_function(self, client : Anthropic, api_call_params : Optional[Dict[str, Any]] = None) -> Callable[..., Any]:
            return client.messages.create

        def translate_to_provider(self, ell_call : EllCallParams): 
            final_call_params = cast(MessageCreateParamsStreaming, ell_call.api_params.copy())
            # XXX: Helper, but should be depreicated due to ssot
            assert final_call_params.get("max_tokens") is not None, f"max_tokens is required for anthropic calls, pass it to the @ell.simple/complex decorator, e.g. @ell.simple(..., max_tokens=your_max_tokens) or pass it to the model directly as a parameter when calling your LMP: your_lmp(..., api_params=({{'max_tokens': your_max_tokens}}))."

            dirty_msgs = [
                MessageParam(
                    role=cast(Literal["user", "assistant"], message.role), 
                    content=[_content_block_to_anthropic_format(c) for c in message.content]) for message in ell_call.messages]
            role_correct_msgs   : List[MessageParam] = []
            for msg in dirty_msgs:
                if (not len(role_correct_msgs) or role_correct_msgs[-1]['role'] != msg['role']):
                    role_correct_msgs.append(msg)
                else: cast(List, role_correct_msgs[-1]['content']).extend(msg['content'])
            
            system_message = None
            if role_correct_msgs and role_correct_msgs[0]["role"] == "system":
                system_message = role_correct_msgs.pop(0)
            
            if system_message:
                final_call_params["system"] = system_message["content"][0]["text"]

            
            final_call_params['stream'] = True
            final_call_params["model"] = ell_call.model
            final_call_params["messages"] = role_correct_msgs

            if ell_call.tools:
                final_call_params["tools"] = [
                    #XXX: Cleaner with LMP's as a class.
                    dict(
                        name=tool.__name__,
                        description=tool.__doc__,
                        input_schema=tool.__ell_params_model__.model_json_schema(),
                    )
                    for tool in ell_call.tools
                ]

            return final_call_params
    
        def translate_from_provider(
            self,
            provider_response : Union[Stream[RawMessageStreamEvent], AnthropicMessage],
            ell_call: EllCallParams,
            provider_call_params: Dict[str, Any],
            origin_id: Optional[str] = None,
            logger: Optional[Callable[..., None]] = None,
        ) -> Tuple[List[Message], Metadata]:
            
            usage = {}
            tracked_results = []
            metadata = {}

            #XXX: Support n > 0

            if provider_call_params.get("stream", False):
                content = []
                current_block: Optional[Dict[str, Any]] = None
                message_metadata = {}

                with cast(Stream[RawMessageStreamEvent], provider_response) as stream:
                    for chunk in stream:
                        if chunk.type == "message_start":
                            message_metadata = chunk.message.model_dump()
                            message_metadata.pop("content", None)  # Remove content as we'll build it separately

                        elif chunk.type == "content_block_start":
                            current_block = chunk.content_block.model_dump()
                            if current_block["type"] == "tool_use":
                                if logger: logger(f" <tool_use: {current_block['name']}(")
                                current_block["input"] = "" # force it to be a string, XXX: can implement partially parsed json later.
                        elif chunk.type == "content_block_delta":
                            if current_block is not None:
                                if (delta := chunk.delta).type == "text_delta":
                                    current_block["text"] += delta.text
                                    if logger: logger(delta.text)
                                if delta.type == "input_json_delta":
                                    current_block["input"] += delta.partial_json
                                    if logger: logger(delta.partial_json)

                        elif chunk.type == "content_block_stop":
                            if current_block is not None:
                                if current_block["type"] == "text":
                                    content.append(ContentBlock(text=_lstr(current_block["text"],origin_trace=origin_id)))
                                elif current_block["type"] == "tool_use":
                                    try:
                                        matching_tool = ell_call.get_tool_by_name(current_block["name"])
                                        if matching_tool:
                                            content.append(
                                                ContentBlock(
                                                    tool_call=ToolCall(
                                                        tool=matching_tool,
                                                        tool_call_id=_lstr(
                                                            current_block['id'],origin_trace=origin_id
                                                        ),
                                                        params=json.loads(current_block['input']),
                                                    )
                                                )
                                            )
                                    except json.JSONDecodeError:
                                        if logger: logger(f" - FAILED TO PARSE JSON")
                                        pass
                                    if logger: logger(f")>")
                                
                            current_block = None

                        elif chunk.type == "message_delta":
                            message_metadata.update(chunk.delta.model_dump())
                            if chunk.usage:
                                usage.update(chunk.usage.model_dump())

                        elif chunk.type == "message_stop":
                            tracked_results.append(Message(role="assistant", content=content))

                        # print(chunk)
                metadata = message_metadata
            
            # process metadata for ell
            # XXX: Unify an ell metadata format for ell studio.
            usage["prompt_tokens"] = usage.get("input_tokens", 0)
            usage["completion_tokens"] = usage.get("output_tokens", 0)
            usage["total_tokens"] = usage['prompt_tokens'] + usage['completion_tokens']

            metadata["usage"] = usage
            return tracked_results, metadata

<<<<<<< HEAD
        @classmethod
        def supports_streaming(cls) -> bool:
            return True

        @classmethod
        def get_client_type(cls) -> Type:
            return Anthropic
        
        @staticmethod
        def serialize_image_for_anthropic(img: Image) -> str:
            if img.url:
                # Download the image from the URL
                response = requests.get(img.url)
                response.raise_for_status()  # Raise an exception for bad responses
                pil_image = PILImage.open(BytesIO(response.content))
            elif img.image:
                pil_image = img.image
            else:
                raise ValueError("Image object has neither url nor image data.")
            
            # Convert the image to PNG format in a BytesIO object
            buffer = BytesIO()
            pil_image.save(buffer, format="PNG")
            
            # Encode the image data to base64
            return base64.b64encode(buffer.getvalue()).decode()

    register_provider(AnthropicProvider)
=======
    # XXX: Make a singleton.
    anthropic_provider = AnthropicProvider()
    register_provider(anthropic_provider, anthropic.Anthropic)
    register_provider(anthropic_provider, anthropic.AnthropicBedrock)
    register_provider(anthropic_provider, anthropic.AnthropicVertex)

>>>>>>> 3ce6a21d
except ImportError:
    raise
    pass

<<<<<<< HEAD

def content_block_to_anthropic_format(content_block: ContentBlock) -> Dict[str, Any]:
    if content_block.image:
        base64_image = AnthropicProvider.serialize_image_for_anthropic(content_block.image)
        return {
            "type": "image",
            "source": {
                "type": "base64",
                "media_type": "image/png",
                "data": base64_image
            }
        }
    elif content_block.image_url:
        raise ValueError("Anthropic does not support image URLs. Please provide the image data directly.")
    elif content_block.text:
        return {
            "type": "text",
            "text": content_block.text
        }
    elif content_block.parsed:
        return {
            "type": "text",
            "text": json.dumps(content_block.parsed.model_dump())
        }
    elif content_block.tool_call:
        
        return {
            "type": "tool_use",
            "id": content_block.tool_call.tool_call_id,
            "name": content_block.tool_call.tool.__name__,
            "input": content_block.tool_call.params.model_dump()
        }
    elif content_block.tool_result:
        return {
            "type": "tool_result",
            "tool_use_id": content_block.tool_result.tool_call_id,
            "content": [content_block_to_anthropic_format(c) for c in content_block.tool_result.result]
        }
    else:
        raise ValueError("Content block is not supported by anthropic")



def message_to_anthropic_format(message: Message) -> Dict[str, Any]:
    
    anthropic_message = {
        "role": message.role,
        "content": list(filter(None, [
            content_block_to_anthropic_format(c) for c in message.content
        ]))
    }
    return anthropic_message
=======
def serialize_image_for_anthropic(img):
    buffer = BytesIO()
    img.save(buffer, format="PNG")
    base64_image =  base64.b64encode(buffer.getvalue()).decode()
    return dict(
        type="image",
        source=dict(
            type="base64",
            media_type="image/png",
            data=base64_image
        )
    )

def _content_block_to_anthropic_format(content_block: ContentBlock):
        if (image := content_block.image): return serialize_image_for_anthropic(image)
        elif (text := content_block.text): return dict(type="text", text=text)
        elif (parsed := content_block.parsed):
            return dict(type="text", text=json.dumps(parsed.model_dump()))
        elif (tool_call := content_block.tool_call):
            return dict(
                type="tool_use",
                id=tool_call.tool_call_id,
                name=tool_call.tool.__name__,
                input=tool_call.params.model_dump()
            )
        elif (tool_result := content_block.tool_result):
            return dict(
                type="tool_result",
                tool_use_id=tool_result.tool_call_id,
                content=[_content_block_to_anthropic_format(c) for c in tool_result.result]
            )
        else:
            raise ValueError("Content block is not supported by anthropic")
>>>>>>> 3ce6a21d
<|MERGE_RESOLUTION|>--- conflicted
+++ resolved
@@ -1,12 +1,7 @@
-<<<<<<< HEAD
-from typing import Any, Dict, List, Optional, Tuple, Type
-from ell.provider import APICallResult, Provider
-from ell.types import Message, ContentBlock, ToolCall, Image
-=======
 from typing import Any, Callable, Dict, List, Literal, Optional, Tuple, Type, Union, cast
 from ell.provider import  EllCallParams, Metadata, Provider
-from ell.types import Message, ContentBlock, ToolCall
->>>>>>> 3ce6a21d
+from ell.types import Message, ContentBlock, ToolCall, Image
+
 from ell.types._lstr import _lstr
 from ell.types.message import LMP
 from ell.configurator import register_provider
@@ -156,104 +151,28 @@
             metadata["usage"] = usage
             return tracked_results, metadata
 
-<<<<<<< HEAD
-        @classmethod
-        def supports_streaming(cls) -> bool:
-            return True
-
-        @classmethod
-        def get_client_type(cls) -> Type:
-            return Anthropic
-        
-        @staticmethod
-        def serialize_image_for_anthropic(img: Image) -> str:
-            if img.url:
-                # Download the image from the URL
-                response = requests.get(img.url)
-                response.raise_for_status()  # Raise an exception for bad responses
-                pil_image = PILImage.open(BytesIO(response.content))
-            elif img.image:
-                pil_image = img.image
-            else:
-                raise ValueError("Image object has neither url nor image data.")
-            
-            # Convert the image to PNG format in a BytesIO object
-            buffer = BytesIO()
-            pil_image.save(buffer, format="PNG")
-            
-            # Encode the image data to base64
-            return base64.b64encode(buffer.getvalue()).decode()
-
-    register_provider(AnthropicProvider)
-=======
     # XXX: Make a singleton.
     anthropic_provider = AnthropicProvider()
     register_provider(anthropic_provider, anthropic.Anthropic)
     register_provider(anthropic_provider, anthropic.AnthropicBedrock)
     register_provider(anthropic_provider, anthropic.AnthropicVertex)
 
->>>>>>> 3ce6a21d
 except ImportError:
     raise
     pass
 
-<<<<<<< HEAD
-
-def content_block_to_anthropic_format(content_block: ContentBlock) -> Dict[str, Any]:
-    if content_block.image:
-        base64_image = AnthropicProvider.serialize_image_for_anthropic(content_block.image)
-        return {
-            "type": "image",
-            "source": {
-                "type": "base64",
-                "media_type": "image/png",
-                "data": base64_image
-            }
-        }
-    elif content_block.image_url:
-        raise ValueError("Anthropic does not support image URLs. Please provide the image data directly.")
-    elif content_block.text:
-        return {
-            "type": "text",
-            "text": content_block.text
-        }
-    elif content_block.parsed:
-        return {
-            "type": "text",
-            "text": json.dumps(content_block.parsed.model_dump())
-        }
-    elif content_block.tool_call:
-        
-        return {
-            "type": "tool_use",
-            "id": content_block.tool_call.tool_call_id,
-            "name": content_block.tool_call.tool.__name__,
-            "input": content_block.tool_call.params.model_dump()
-        }
-    elif content_block.tool_result:
-        return {
-            "type": "tool_result",
-            "tool_use_id": content_block.tool_result.tool_call_id,
-            "content": [content_block_to_anthropic_format(c) for c in content_block.tool_result.result]
-        }
+def serialize_image_for_anthropic(img : Image):
+    if img.url:
+        # Download the image from the URL
+        response = requests.get(img.url)
+        response.raise_for_status()  # Raise an exception for bad responses
+        pil_image = PILImage.open(BytesIO(response.content))
+    elif img.image:
+        pil_image = img.image
     else:
-        raise ValueError("Content block is not supported by anthropic")
-
-
-
-def message_to_anthropic_format(message: Message) -> Dict[str, Any]:
-    
-    anthropic_message = {
-        "role": message.role,
-        "content": list(filter(None, [
-            content_block_to_anthropic_format(c) for c in message.content
-        ]))
-    }
-    return anthropic_message
-=======
-def serialize_image_for_anthropic(img):
+        raise ValueError("Image object has neither url nor image data.")
     buffer = BytesIO()
-    img.save(buffer, format="PNG")
+    pil_image.save(buffer, format="PNG")
     base64_image =  base64.b64encode(buffer.getvalue()).decode()
     return dict(
         type="image",
@@ -283,5 +202,4 @@
                 content=[_content_block_to_anthropic_format(c) for c in tool_result.result]
             )
         else:
-            raise ValueError("Content block is not supported by anthropic")
->>>>>>> 3ce6a21d
+            raise ValueError("Content block is not supported by anthropic")