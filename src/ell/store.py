from abc import ABC, abstractmethod
from contextlib import contextmanager
<<<<<<< HEAD
from typing import Any, Optional, Dict, List, Set

from sqlmodel import Session
from ell.types import InvocableLM, SerializedLMP, Invocation, SerializedLStr
=======
from datetime import datetime
from typing import Any, Optional, Dict, List, Set, Union
from ell.types._lstr import _lstr
from ell.types import SerializedLMP, Invocation
from ell.types.message import InvocableLM
>>>>>>> 96b95d62

class BlobStore(ABC):
    @abstractmethod
    def store_blob(self, blob: bytes, metadata: Optional[Dict[str, Any]] = None) -> str:
        """Store a blob and return its identifier."""
        pass

    @abstractmethod
    def retrieve_blob(self, blob_id: str) -> bytes:
        """Retrieve a blob by its identifier."""
        pass

class Store(ABC):
    """
    Abstract base class for serializers. Defines the interface for serializing and deserializing LMPs and invocations.
    """

    def __init__(self, blob_store: Optional[BlobStore] = None):
        self.blob_store = blob_store

    @property
    def has_blob_storage(self) -> bool:
        return self.blob_store is not None

    @abstractmethod
    def get_lmp(self, lmp_id: str, session: Optional[Session] = None) -> Optional[SerializedLMP]:
        """
        Get an LMP by its ID.

        :param lmp_id: ID of the LMP to retrieve.
        :return: SerializedLMP object containing all LMP details, or None if the LMP does not exist.
        """
        pass

    @abstractmethod
    def write_lmp(self, serialized_lmp: SerializedLMP, uses: Dict[str, Any]) -> Optional[Any]:
        """
        Write an LMP (Language Model Package) to the storage.

        :param serialized_lmp: SerializedLMP object containing all LMP details.
        :param uses: Dictionary of LMPs used by this LMP.
        :return: Optional return value.
        """
        pass

    @abstractmethod
    def write_invocation(self, invocation: Invocation,  consumes: Set[str]) -> Optional[Any]:
        """
        Write an invocation of an LMP to the storage.

        :param invocation: Invocation object containing all invocation details.
        :param results: List of SerializedLStr objects representing the results.
        :param consumes: Set of invocation IDs consumed by this invocation.
        :return: Optional return value.
        """
        pass

    @abstractmethod
    def get_cached_invocations(self, lmp_id :str, state_cache_key :str) -> List[Invocation]:
        """
        Get cached invocations for a given LMP and state cache key.
        """
        pass

    @abstractmethod
    def get_versions_by_fqn(self, fqn :str) -> List[SerializedLMP]:
        """
        Get all versions of an LMP by its fully qualified name.
        """
        pass


    @contextmanager
    def freeze(self, *lmps: InvocableLM):
        """
        A context manager for caching operations using a particular store.

        Args:
            *lmps: InvocableLM objects to freeze.

        Yields:
            None
        """
        old_cache_values = {}
        try:
            for lmp in lmps:
                old_cache_values[lmp] = getattr(lmp, '__ell_use_cache__', None)
                setattr(lmp, '__ell_use_cache__', self)
            yield
        finally:
            # TODO: Implement cache storage logic here
            for lmp in lmps:
                if lmp in old_cache_values:
                    setattr(lmp, '__ell_use_cache__', old_cache_values[lmp])
                else:
                    delattr(lmp, '__ell_use_cache__')<|MERGE_RESOLUTION|>--- conflicted
+++ resolved
@@ -1,17 +1,11 @@
 from abc import ABC, abstractmethod
 from contextlib import contextmanager
-<<<<<<< HEAD
+from sqlmodel import Session
+from ell.types import SerializedLMP, Invocation
+from ell.types.message import InvocableLM
 from typing import Any, Optional, Dict, List, Set
 
-from sqlmodel import Session
-from ell.types import InvocableLM, SerializedLMP, Invocation, SerializedLStr
-=======
-from datetime import datetime
-from typing import Any, Optional, Dict, List, Set, Union
-from ell.types._lstr import _lstr
-from ell.types import SerializedLMP, Invocation
-from ell.types.message import InvocableLM
->>>>>>> 96b95d62
+
 
 class BlobStore(ABC):
     @abstractmethod
@@ -63,7 +57,6 @@
         Write an invocation of an LMP to the storage.
 
         :param invocation: Invocation object containing all invocation details.
-        :param results: List of SerializedLStr objects representing the results.
         :param consumes: Set of invocation IDs consumed by this invocation.
         :return: Optional return value.
         """
