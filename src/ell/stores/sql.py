import ell.store
import os
<<<<<<< HEAD
from ell.types import InvocationTrace, SerializedLMP, Invocation, SerializedLStr
from sqlalchemy import Engine, func, and_
from sqlalchemy.sql import text
=======
from typing import Any, Optional, Dict, List, Set, Union
from pydantic import BaseModel
>>>>>>> 96b95d62
from sqlmodel import Session, SQLModel, create_engine, select
from typing import Any, Optional, Dict, List, Set
from datetime import datetime, timedelta
from sqlalchemy.sql import text
<<<<<<< HEAD
from ell.types import InvocationTrace, SerializedLMP, Invocation, SerializedLStr
import logging

logger = logging.getLogger(__name__)


class SQLStore(ell.store.Store):
    def __init__(self, db_uri: Optional[str] = None, engine: Optional[Engine] = None):
        if engine is not None:
            self.engine = engine
        elif db_uri is None:
            raise ValueError(
                "db_uri cannot be None when engine is not provided as an argument")
        else:
            self.engine = create_engine(db_uri)

        SQLModel.metadata.create_all(self.engine)

    def get_lmp(self, lmp_id: str,session:Optional[Session] = None) -> Optional[SerializedLMP]:
        if session is None:
            with Session(self.engine) as session:
                return session.exec(select(SerializedLMP).where(SerializedLMP.lmp_id == lmp_id)).first()
        else:
            return session.exec(select(SerializedLMP).where(SerializedLMP.lmp_id == lmp_id)).first()
=======
from ell.types import InvocationTrace, SerializedLMP, Invocation, InvocationContents
from ell.types._lstr import _lstr
from sqlalchemy import or_, func, and_, extract, FromClause
from sqlalchemy.types import TypeDecorator, VARCHAR
from ell.types.studio import SerializedLMPUses, utc_now
from ell.util.serialization import pydantic_ltype_aware_cattr
import gzip
import json

class SQLStore(ell.store.Store):
    def __init__(self, db_uri: str, blob_store: Optional[ell.store.BlobStore] = None):
        self.engine = create_engine(db_uri,
                                    json_serializer=lambda obj: json.dumps(pydantic_ltype_aware_cattr.unstructure(obj), 
                                     sort_keys=True, default=repr))
        
        SQLModel.metadata.create_all(self.engine)
        self.open_files: Dict[str, Dict[str, Any]] = {}
        super().__init__(blob_store)
>>>>>>> 96b95d62

    def write_lmp(self, serialized_lmp: SerializedLMP, uses: Dict[str, Any]) -> Optional[Any]:
        with Session(self.engine) as session:
            logger.debug(f"Begin writing LMP {serialized_lmp.lmp_id}")
            # Bind the serialized_lmp to the session
<<<<<<< HEAD
            lmp = None
            if serialized_lmp.lmp_id:
                lmp = self.get_lmp(serialized_lmp.lmp_id, session)
=======
            lmp = session.exec(select(SerializedLMP).filter(SerializedLMP.lmp_id == serialized_lmp.lmp_id)).first()
>>>>>>> 96b95d62
            
            if lmp:
                # Already added to the DB.
                logger.debug(f"LMP {serialized_lmp.lmp_id} already exists in the DB. Skipping write.")
                return lmp
            else:
                session.add(serialized_lmp)
            
            for use_id in uses:
                used_lmp = self.get_lmp(use_id, session)
                if used_lmp:
                    serialized_lmp.uses.append(used_lmp)
            
            session.commit()
            logger.debug(f"Wrote new LMP {serialized_lmp.lmp_id} to the DB.")
        return None

    def write_invocation(self, invocation: Invocation, consumes: Set[str]) -> Optional[Any]:
        with Session(self.engine) as session:
<<<<<<< HEAD
            logger.debug(f"Begin writing invocation {invocation.id}")
            lmp = self.get_lmp(invocation.lmp_id, session)
=======
            lmp = session.exec(select(SerializedLMP).filter(SerializedLMP.lmp_id == invocation.lmp_id)).first()
>>>>>>> 96b95d62
            assert lmp is not None, f"LMP with id {invocation.lmp_id} not found. Writing invocation erroneously"
            
            # Increment num_invocations
            if lmp.num_invocations is None:
                lmp.num_invocations = 1
            else:
                lmp.num_invocations += 1

            # Add the invocation contents
            session.add(invocation.contents)
            
            # Add the invocation
            session.add(invocation)

<<<<<<< HEAD
            for result in results:
                result.producer_invocation = invocation
                session.add(result)

            logger.debug(f"Committing invocation {invocation.id}")
            session.commit()
            logger.debug(f"Committed invocation {invocation.id}")

=======
>>>>>>> 96b95d62
            # Now create traces.
            for consumed_id in consumes:
                logger.debug(f"Creating trace from {invocation.id} to {consumed_id}")
                session.add(InvocationTrace(
                    invocation_consumer_id=invocation.id,
                    invocation_consuming_id=consumed_id
                ))

            logger.debug(f"Committing traces for invocation {invocation.id}")
            session.commit()
            logger.debug(f"Committed traces for invocation {invocation.id}")
            return invocation
        
    def get_cached_invocations(self, lmp_id :str, state_cache_key :str) -> List[Invocation]:
        with Session(self.engine) as session:
            return self.get_invocations(session, lmp_filters={"lmp_id": lmp_id}, filters={"state_cache_key": state_cache_key})
        
    def get_versions_by_fqn(self, fqn :str) -> List[SerializedLMP]:
        with Session(self.engine) as session:
            return self.get_lmps(session, name=fqn)
        
    ## HELPER METHODS FOR ELL STUDIO! :) 
    def get_latest_lmps(self, session: Session, skip: int = 0, limit: int = 10) -> List[Dict[str, Any]]:
        """
        Gets all the lmps grouped by unique name with the highest created at
        """
        subquery = (
            select(SerializedLMP.name, func.max(SerializedLMP.created_at).label("max_created_at"))
            .group_by(SerializedLMP.name)
            .subquery()
        )
        
        filters = {
            "name": subquery.c.name,
            "created_at": subquery.c.max_created_at
        }
        
        return self.get_lmps(session, skip=skip, limit=limit, subquery=subquery, **filters)

        
    def get_lmps(self, session: Session, skip: int = 0, limit: int = 10, subquery=None, **filters: Optional[Dict[str, Any]]) -> List[Dict[str, Any]]:

        query = select(SerializedLMP)
        
        if subquery is not None:
            query = query.join(subquery, and_(
                SerializedLMP.name == subquery.c.name,
                SerializedLMP.created_at == subquery.c.max_created_at
            ))
        
        if filters:
            for key, value in filters.items():
                query = query.where(getattr(SerializedLMP, key) == value)
        
        query = query.order_by(SerializedLMP.created_at.desc())  # Sort by created_at in descending order
        query = query.offset(skip).limit(limit)
        results = session.exec(query).all()
        
        return results

    def get_invocations(self, session: Session, lmp_filters: Dict[str, Any], skip: int = 0, limit: int = 10, filters: Optional[Dict[str, Any]] = None, hierarchical: bool = False) -> List[Dict[str, Any]]:
        
        query = select(Invocation).join(SerializedLMP)

        # Apply LMP filters
        for key, value in lmp_filters.items():
            query = query.where(getattr(SerializedLMP, key) == value)

        # Apply invocation filters
        if filters:
            for key, value in filters.items():
                query = query.where(getattr(Invocation, key) == value)

        # Sort from newest to oldest
        query = query.order_by(Invocation.created_at.desc()).offset(skip).limit(limit)

        invocations = session.exec(query).all()
        return invocations


    def get_traces(self, session: Session):
        query = text("""
        SELECT 
            consumer.lmp_id, 
            trace.*, 
            consumed.lmp_id
        FROM 
            invocation AS consumer
        JOIN 
            invocationtrace AS trace ON consumer.id = trace.invocation_consumer_id
        JOIN 
            invocation AS consumed ON trace.invocation_consuming_id = consumed.id
        """)
        results = session.exec(query).all()
        
        traces = []
        for (consumer_lmp_id, consumer_invocation_id, consumed_invocation_id, consumed_lmp_id) in results:
            traces.append({
                'consumer': consumer_lmp_id,
                'consumed': consumed_lmp_id
            })
        
        return traces
<<<<<<< HEAD
        

    def get_all_traces_leading_to(self, session: Session, invocation_id: str) -> List[Dict[str, Any]]:

        traces = []
        visited = set()
        queue = [(invocation_id, 0)]

        while queue:
            current_invocation_id, depth = queue.pop(0)
            if depth > 4:
                continue

            if current_invocation_id in visited:
                continue

            visited.add(current_invocation_id)

            results = session.exec(
                select(InvocationTrace, Invocation, SerializedLMP)
                .join(Invocation, InvocationTrace.invocation_consuming_id == Invocation.id)
                .join(SerializedLMP, Invocation.lmp_id == SerializedLMP.lmp_id)
                .where(InvocationTrace.invocation_consumer_id == current_invocation_id)
            ).all()
            for row in results:
                trace = {
                    'consumer_id': row.InvocationTrace.invocation_consumer_id,
                    'consumed': {key: value for key, value in row.Invocation.__dict__.items() if key not in ['invocation_consumer_id', 'invocation_consuming_id']},
                    'consumed_lmp': row.SerializedLMP.model_dump()
                }
                traces.append(trace)
                queue.append((row.Invocation.id, depth + 1))
                
        # Create a dictionary to store unique traces based on consumed.id
        unique_traces = {}
        for trace in traces:
            consumed_id = trace['consumed']['id']
            if consumed_id not in unique_traces:
                unique_traces[consumed_id] = trace
        
        # Convert the dictionary values back to a list
        return list(unique_traces.values())

=======
    
>>>>>>> 96b95d62
    def get_invocations_aggregate(self, session: Session, lmp_filters: Dict[str, Any] = None, filters: Dict[str, Any] = None, days: int = 30) -> Dict[str, Any]:
        # Calculate the start date for the graph data
        start_date = datetime.utcnow() - timedelta(days=days)

        # Base subquery
        base_subquery = (
            select(Invocation.created_at, Invocation.latency_ms, Invocation.prompt_tokens, Invocation.completion_tokens, Invocation.lmp_id)
            .join(SerializedLMP, Invocation.lmp_id == SerializedLMP.lmp_id)
            .filter(Invocation.created_at >= start_date)
        )

        # Apply filters
        if lmp_filters:
            base_subquery = base_subquery.filter(and_(*[getattr(SerializedLMP, k) == v for k, v in lmp_filters.items()]))
        if filters:
            base_subquery = base_subquery.filter(and_(*[getattr(Invocation, k) == v for k, v in filters.items()]))


        data = session.exec(base_subquery).all()

        # Calculate aggregate metrics
        total_invocations = len(data)
        total_tokens = sum(row.prompt_tokens + row.completion_tokens for row in data)
        avg_latency = sum(row.latency_ms for row in data) / total_invocations if total_invocations > 0 else 0
        unique_lmps = len(set(row.lmp_id for row in data))

        # Prepare graph data
        graph_data = []
        for row in data:
            graph_data.append({
                "date": row.created_at,
                "avg_latency": row.latency_ms,
                "tokens": row.prompt_tokens + row.completion_tokens,
                "count": 1
            })

        return {
            "total_invocations": total_invocations,
            "total_tokens": total_tokens,
            "avg_latency": avg_latency,
            "unique_lmps": unique_lmps,
            "graph_data": graph_data
        }


class SQLiteStore(SQLStore):
<<<<<<< HEAD
    def __init__(self, storage_dir: str):
        if ":memory:" not in storage_dir:
            db_path = os.path.join(storage_dir, 'ell.db')
            return super().__init__(f'sqlite:///{db_path}')
        else:
            from sqlalchemy.pool import StaticPool
            engine = create_engine(
                'sqlite://',
                connect_args={'check_same_thread': False},
                poolclass=StaticPool
            )

            return super().__init__(engine=engine)

=======
    def __init__(self, db_dir: str):
        assert not db_dir.endswith('.db'), "Create store with a directory not a db."
    
        os.makedirs(db_dir, exist_ok=True)
        self.db_dir = db_dir
        db_path = os.path.join(db_dir, 'ell.db')
        blob_store = SQLBlobStore(db_dir)
        super().__init__(f'sqlite:///{db_path}', blob_store=blob_store)

    def write_external_blob(self, id: str, json_dump: str, depth: int = 2):
        assert self.blob_store is not None, "Blob store is not initialized"
        self.blob_store.store_blob(json_dump.encode('utf-8'), metadata={'id': id, 'depth': depth})

    def read_external_blob(self, id: str, depth: int = 2) -> str:
        assert self.blob_store is not None, "Blob store is not initialized"
        return self.blob_store.retrieve_blob(id).decode('utf-8')

class SQLBlobStore(ell.store.BlobStore):
    def __init__(self, db_dir: str):
        self.db_dir = db_dir

    def store_blob(self, blob: bytes, metadata: Optional[Dict[str, Any]] = None) -> str:
        blob_id = f"blob-{utc_now().isoformat()}"
        file_path = self._get_blob_path(blob_id)
        os.makedirs(os.path.dirname(file_path), exist_ok=True)
        with gzip.open(file_path, "wb") as f:
            f.write(blob)
        return blob_id

    def retrieve_blob(self, blob_id: str) -> bytes:
        file_path = self._get_blob_path(blob_id)
        with gzip.open(file_path, "rb") as f:
            return f.read()

    def _get_blob_path(self, id: str, depth: int = 2) -> str:
        assert "-" in id, "Blob id must have a single - in it to split on."
        _type, _id = id.split("-")
        increment = 2
        dirs = [_type] + [_id[i:i+increment] for i in range(0, depth*increment, increment)]
        file_name = _id[depth*increment:]
        return os.path.join(self.db_dir, "blob", *dirs, file_name)
>>>>>>> 96b95d62

class PostgresStore(SQLStore):
    def __init__(self, db_uri: str):
        super().__init__(db_uri)<|MERGE_RESOLUTION|>--- conflicted
+++ resolved
@@ -1,43 +1,13 @@
-import ell.store
+from datetime import datetime, timedelta
+import json
 import os
-<<<<<<< HEAD
-from ell.types import InvocationTrace, SerializedLMP, Invocation, SerializedLStr
-from sqlalchemy import Engine, func, and_
-from sqlalchemy.sql import text
-=======
 from typing import Any, Optional, Dict, List, Set, Union
 from pydantic import BaseModel
->>>>>>> 96b95d62
 from sqlmodel import Session, SQLModel, create_engine, select
-from typing import Any, Optional, Dict, List, Set
-from datetime import datetime, timedelta
+import ell.store
+import cattrs
+import numpy as np
 from sqlalchemy.sql import text
-<<<<<<< HEAD
-from ell.types import InvocationTrace, SerializedLMP, Invocation, SerializedLStr
-import logging
-
-logger = logging.getLogger(__name__)
-
-
-class SQLStore(ell.store.Store):
-    def __init__(self, db_uri: Optional[str] = None, engine: Optional[Engine] = None):
-        if engine is not None:
-            self.engine = engine
-        elif db_uri is None:
-            raise ValueError(
-                "db_uri cannot be None when engine is not provided as an argument")
-        else:
-            self.engine = create_engine(db_uri)
-
-        SQLModel.metadata.create_all(self.engine)
-
-    def get_lmp(self, lmp_id: str,session:Optional[Session] = None) -> Optional[SerializedLMP]:
-        if session is None:
-            with Session(self.engine) as session:
-                return session.exec(select(SerializedLMP).where(SerializedLMP.lmp_id == lmp_id)).first()
-        else:
-            return session.exec(select(SerializedLMP).where(SerializedLMP.lmp_id == lmp_id)).first()
-=======
 from ell.types import InvocationTrace, SerializedLMP, Invocation, InvocationContents
 from ell.types._lstr import _lstr
 from sqlalchemy import or_, func, and_, extract, FromClause
@@ -46,30 +16,45 @@
 from ell.util.serialization import pydantic_ltype_aware_cattr
 import gzip
 import json
+import logging
+from typing import Any, Optional, Dict, List, Set
+from datetime import datetime, timedelta
+from sqlalchemy import Engine, func, and_
+
+logger = logging.getLogger(__name__)
 
 class SQLStore(ell.store.Store):
-    def __init__(self, db_uri: str, blob_store: Optional[ell.store.BlobStore] = None):
-        self.engine = create_engine(db_uri,
-                                    json_serializer=lambda obj: json.dumps(pydantic_ltype_aware_cattr.unstructure(obj), 
-                                     sort_keys=True, default=repr))
-        
+    def __init__(self, db_uri: Optional[str] = None, blob_store: Optional[ell.store.BlobStore] = None, engine: Optional[Engine] = None):
+
+        if engine is not None:
+            self.engine = engine
+        elif db_uri is None:
+            raise ValueError(
+                "db_uri cannot be None when engine is not provided as an argument")
+        else:
+            self.engine = create_engine(
+                db_uri,
+                json_serializer=lambda obj: json.dumps(pydantic_ltype_aware_cattr.unstructure(obj),
+                                                       sort_keys=True, default=repr))
         SQLModel.metadata.create_all(self.engine)
-        self.open_files: Dict[str, Dict[str, Any]] = {}
         super().__init__(blob_store)
->>>>>>> 96b95d62
+
+    def get_lmp(self, lmp_id: str,session:Optional[Session] = None) -> Optional[SerializedLMP]:
+        if session is None:
+            with Session(self.engine) as session:
+                return session.exec(select(SerializedLMP).where(SerializedLMP.lmp_id == lmp_id)).first()
+        else:
+            return session.exec(select(SerializedLMP).where(SerializedLMP.lmp_id == lmp_id)).first()
 
     def write_lmp(self, serialized_lmp: SerializedLMP, uses: Dict[str, Any]) -> Optional[Any]:
         with Session(self.engine) as session:
             logger.debug(f"Begin writing LMP {serialized_lmp.lmp_id}")
             # Bind the serialized_lmp to the session
-<<<<<<< HEAD
+            lmp = session.exec(select(SerializedLMP).filter(SerializedLMP.lmp_id == serialized_lmp.lmp_id)).first()
             lmp = None
             if serialized_lmp.lmp_id:
                 lmp = self.get_lmp(serialized_lmp.lmp_id, session)
-=======
-            lmp = session.exec(select(SerializedLMP).filter(SerializedLMP.lmp_id == serialized_lmp.lmp_id)).first()
->>>>>>> 96b95d62
-            
+
             if lmp:
                 # Already added to the DB.
                 logger.debug(f"LMP {serialized_lmp.lmp_id} already exists in the DB. Skipping write.")
@@ -88,12 +73,9 @@
 
     def write_invocation(self, invocation: Invocation, consumes: Set[str]) -> Optional[Any]:
         with Session(self.engine) as session:
-<<<<<<< HEAD
+            lmp = session.exec(select(SerializedLMP).filter(SerializedLMP.lmp_id == invocation.lmp_id)).first()
             logger.debug(f"Begin writing invocation {invocation.id}")
             lmp = self.get_lmp(invocation.lmp_id, session)
-=======
-            lmp = session.exec(select(SerializedLMP).filter(SerializedLMP.lmp_id == invocation.lmp_id)).first()
->>>>>>> 96b95d62
             assert lmp is not None, f"LMP with id {invocation.lmp_id} not found. Writing invocation erroneously"
             
             # Increment num_invocations
@@ -104,21 +86,14 @@
 
             # Add the invocation contents
             session.add(invocation.contents)
-            
+
             # Add the invocation
             session.add(invocation)
-
-<<<<<<< HEAD
-            for result in results:
-                result.producer_invocation = invocation
-                session.add(result)
 
             logger.debug(f"Committing invocation {invocation.id}")
             session.commit()
             logger.debug(f"Committed invocation {invocation.id}")
 
-=======
->>>>>>> 96b95d62
             # Now create traces.
             for consumed_id in consumes:
                 logger.debug(f"Creating trace from {invocation.id} to {consumed_id}")
@@ -180,7 +155,7 @@
         return results
 
     def get_invocations(self, session: Session, lmp_filters: Dict[str, Any], skip: int = 0, limit: int = 10, filters: Optional[Dict[str, Any]] = None, hierarchical: bool = False) -> List[Dict[str, Any]]:
-        
+
         query = select(Invocation).join(SerializedLMP)
 
         # Apply LMP filters
@@ -222,53 +197,7 @@
             })
         
         return traces
-<<<<<<< HEAD
-        
-
-    def get_all_traces_leading_to(self, session: Session, invocation_id: str) -> List[Dict[str, Any]]:
-
-        traces = []
-        visited = set()
-        queue = [(invocation_id, 0)]
-
-        while queue:
-            current_invocation_id, depth = queue.pop(0)
-            if depth > 4:
-                continue
-
-            if current_invocation_id in visited:
-                continue
-
-            visited.add(current_invocation_id)
-
-            results = session.exec(
-                select(InvocationTrace, Invocation, SerializedLMP)
-                .join(Invocation, InvocationTrace.invocation_consuming_id == Invocation.id)
-                .join(SerializedLMP, Invocation.lmp_id == SerializedLMP.lmp_id)
-                .where(InvocationTrace.invocation_consumer_id == current_invocation_id)
-            ).all()
-            for row in results:
-                trace = {
-                    'consumer_id': row.InvocationTrace.invocation_consumer_id,
-                    'consumed': {key: value for key, value in row.Invocation.__dict__.items() if key not in ['invocation_consumer_id', 'invocation_consuming_id']},
-                    'consumed_lmp': row.SerializedLMP.model_dump()
-                }
-                traces.append(trace)
-                queue.append((row.Invocation.id, depth + 1))
-                
-        # Create a dictionary to store unique traces based on consumed.id
-        unique_traces = {}
-        for trace in traces:
-            consumed_id = trace['consumed']['id']
-            if consumed_id not in unique_traces:
-                unique_traces[consumed_id] = trace
-        
-        # Convert the dictionary values back to a list
-        return list(unique_traces.values())
-
-=======
-    
->>>>>>> 96b95d62
+
     def get_invocations_aggregate(self, session: Session, lmp_filters: Dict[str, Any] = None, filters: Dict[str, Any] = None, days: int = 30) -> Dict[str, Any]:
         # Calculate the start date for the graph data
         start_date = datetime.utcnow() - timedelta(days=days)
@@ -315,13 +244,17 @@
 
 
 class SQLiteStore(SQLStore):
-<<<<<<< HEAD
-    def __init__(self, storage_dir: str):
-        if ":memory:" not in storage_dir:
-            db_path = os.path.join(storage_dir, 'ell.db')
-            return super().__init__(f'sqlite:///{db_path}')
+    def __init__(self, db_dir: str):
+        assert not db_dir.endswith('.db'), "Create store with a directory not a db."
+        if ":memory:" not in db_dir:
+            os.makedirs(db_dir, exist_ok=True)
+            self.db_dir = db_dir
+            db_path = os.path.join(db_dir, 'ell.db')
+            blob_store = SQLBlobStore(db_dir)
+            super().__init__(f'sqlite:///{db_path}', blob_store=blob_store)
         else:
             from sqlalchemy.pool import StaticPool
+            # todo. set up blob store for in-memory
             engine = create_engine(
                 'sqlite://',
                 connect_args={'check_same_thread': False},
@@ -330,15 +263,6 @@
 
             return super().__init__(engine=engine)
 
-=======
-    def __init__(self, db_dir: str):
-        assert not db_dir.endswith('.db'), "Create store with a directory not a db."
-    
-        os.makedirs(db_dir, exist_ok=True)
-        self.db_dir = db_dir
-        db_path = os.path.join(db_dir, 'ell.db')
-        blob_store = SQLBlobStore(db_dir)
-        super().__init__(f'sqlite:///{db_path}', blob_store=blob_store)
 
     def write_external_blob(self, id: str, json_dump: str, depth: int = 2):
         assert self.blob_store is not None, "Blob store is not initialized"
@@ -348,6 +272,7 @@
         assert self.blob_store is not None, "Blob store is not initialized"
         return self.blob_store.retrieve_blob(id).decode('utf-8')
 
+# todo. rename to sqlite blob store or local fs blob store
 class SQLBlobStore(ell.store.BlobStore):
     def __init__(self, db_dir: str):
         self.db_dir = db_dir
@@ -372,8 +297,35 @@
         dirs = [_type] + [_id[i:i+increment] for i in range(0, depth*increment, increment)]
         file_name = _id[depth*increment:]
         return os.path.join(self.db_dir, "blob", *dirs, file_name)
->>>>>>> 96b95d62
+
+# i think we should consider for multimedia inputs
+# having the image available at a url ahead of time (ie don't call the llm with base64)
+# to reduce transactional issues later
+# it's recommended to use image urls for long running conversations anyway
+# suppodely it's generally bad to store blobs in postgres so i'm not sure i'll implement this
+class PostgresBlobStore(ell.store.BlobStore):
+    """
+    Blob store that uses postgres as the backing store.
+    Not recommended for production use.
+
+    """
+    def __init__(self, db_uri: str):
+        self.db_uri = db_uri
+        raise NotImplementedError("Not implemented")
+
+    def store_blob(self, blob: bytes, metadata: Optional[Dict[str, Any]] = None) -> str:
+        raise NotImplementedError("Not implemented")
+
+    def retrieve_blob(self, blob_id: str) -> bytes:
+        raise NotImplementedError("Not implemented")
 
 class PostgresStore(SQLStore):
-    def __init__(self, db_uri: str):
-        super().__init__(db_uri)+    def __init__(self, db_uri: str, blob_store: Optional[ell.store.BlobStore] = None):
+        super().__init__(db_uri )
+        if blob_store is not None:
+            self.blob_store = blob_store
+        else:
+            logger.warning("No blob store provided.")
+            # raise NotImplementedError("Not implemented")
+            # self.blob_store = PostgresBlobStore(db_uri)
+    