import dataclasses
import ell
from typing import Any, Literal, Type, Union
import pydantic

from ell.stores.sql import SQLiteStore

ell.config.verbose = True


@dataclasses.dataclass
class Add:
    op: Literal["+"]
    a: float
    b: float


@dataclasses.dataclass
class Sub:
    op: Literal["-"]
    a: float
    b: float


@dataclasses.dataclass
class Mul:
    op: Literal["*"]
    a: float
    b: float


@dataclasses.dataclass
class Div:
    op: Literal["/"]
    a: float
    b: float


CalcOp = Union[Add, Sub, Mul, Div]


@ell.simple(model="gpt-4o", temperature=0.1)
def parse_json(task: str, type: Type[Any]):
    return [
        ell.system(
            f"""You are a JSON parser. You respond only in JSON. Do not format using markdown."""
        ),
        ell.user(
            f"""You are given the following task: "{task}"
            Parse the task into the following type:
            {pydantic.TypeAdapter(type).json_schema()}
            """
        )
    ]


def calc_structured(task: str) -> float:
    output = parse_json(task, CalcOp)
    structured = pydantic.TypeAdapter(CalcOp).validate_json(output)
    match structured.op:
        case "+":
            return structured.a + structured.b
        case "-":
            return structured.a - structured.b
        case "*":
            return structured.a * structured.b
        case "/":
            return structured.a / structured.b


if __name__ == "__main__":
<<<<<<< HEAD
    # Local
    # ell.init(autocommit=True)

    # API server
    ell.init(base_url="http://localhost:8081", autocommit=True)

=======
    ell.set_store('./logdir', autocommit=True)
>>>>>>> 96b95d62
    print(calc_structured("What is two plus two?"))<|MERGE_RESOLUTION|>--- conflicted
+++ resolved
@@ -3,7 +3,6 @@
 from typing import Any, Literal, Type, Union
 import pydantic
 
-from ell.stores.sql import SQLiteStore
 
 ell.config.verbose = True
 
@@ -69,14 +68,10 @@
 
 
 if __name__ == "__main__":
-<<<<<<< HEAD
     # Local
-    # ell.init(autocommit=True)
+    ell.init(storage_dir='./logdir', autocommit=True)
 
     # API server
-    ell.init(base_url="http://localhost:8081", autocommit=True)
+    # ell.init(base_url="http://localhost:8081", autocommit=True)
 
-=======
-    ell.set_store('./logdir', autocommit=True)
->>>>>>> 96b95d62
     print(calc_structured("What is two plus two?"))