--- conflicted
+++ resolved
@@ -7,11 +7,8 @@
 import { motion } from 'framer-motion';
 import { LMPCardTitle } from "../../depgraph/LMPCardTitle";
 import { Card } from "../../common/Card";
-<<<<<<< HEAD
 import { useLMPs } from "../../../hooks/useBackend";
-=======
 import { ScrollArea } from "@radix-ui/react-scroll-area";
->>>>>>> cb42f099
 
 const InvocationDetailsPopover = ({ invocation : invocationWithoutLMP, onClose, onResize }) => {
   const [activeTab, setActiveTab] = useState("I/O");
@@ -123,17 +120,9 @@
             transition={{ duration: 0.2 }}
           >
             {activeTab === "I/O" && (
-<<<<<<< HEAD
-              <div className="h-full">
-                <InvocationDataPane 
-                  invocation={invocation}
-                />
-              </div>
-=======
               <ScrollArea>
                 <InvocationDataPane invocation={invocation} />
               </ScrollArea>
->>>>>>> cb42f099
             )}
             {(activeTab === "Info" || isNarrowForInfo) && (
               <ScrollArea>
